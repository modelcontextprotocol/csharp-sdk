--- conflicted
+++ resolved
@@ -36,11 +36,7 @@
     /// </para>
     /// <para>
     /// Handlers provided via <see cref="NotificationHandlers"/> will be registered with the client for the lifetime of the client.
-<<<<<<< HEAD
-    /// For transient handlers, <see cref="McpSession.RegisterNotificationHandler"/> may be used to register a handler that can
-=======
     /// For transient handlers, you can use <see cref="IMcpEndpoint.RegisterNotificationHandler"/> to register a handler that can
->>>>>>> b230b17e
     /// then be unregistered by disposing of the <see cref="IAsyncDisposable"/> returned from the method.
     /// </para>
     /// </remarks>
