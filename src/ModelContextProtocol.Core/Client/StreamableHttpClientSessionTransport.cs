using Microsoft.Extensions.Logging;
using Microsoft.Extensions.Logging.Abstractions;
using System.Net.Http.Headers;
using System.Net.ServerSentEvents;
using System.Text.Json;
using ModelContextProtocol.Protocol;
using System.Threading.Channels;

namespace ModelContextProtocol.Client;

/// <summary>
/// The Streamable HTTP client transport implementation
/// </summary>
internal sealed partial class StreamableHttpClientSessionTransport : TransportBase
{
    private static readonly MediaTypeWithQualityHeaderValue s_applicationJsonMediaType = new("application/json");
    private static readonly MediaTypeWithQualityHeaderValue s_textEventStreamMediaType = new("text/event-stream");

    private readonly McpHttpClient _httpClient;
    private readonly SseClientTransportOptions _options;
    private readonly CancellationTokenSource _connectionCts;
    private readonly ILogger _logger;

    private string? _negotiatedProtocolVersion;
    private Task? _getReceiveTask;

    private readonly SemaphoreSlim _disposeLock = new(1, 1);
    private bool _disposed;

    public StreamableHttpClientSessionTransport(
        string endpointName,
        SseClientTransportOptions transportOptions,
        McpHttpClient httpClient,
        Channel<JsonRpcMessage>? messageChannel,
        ILoggerFactory? loggerFactory)
        : base(endpointName, messageChannel, loggerFactory)
    {
        Throw.IfNull(transportOptions);
        Throw.IfNull(httpClient);

        _options = transportOptions;
        _httpClient = httpClient;
        _connectionCts = new CancellationTokenSource();
        _logger = (ILogger?)loggerFactory?.CreateLogger<SseClientTransport>() ?? NullLogger.Instance;

        // We connect with the initialization request with the MCP transport. This means that any errors won't be observed
        // until the first call to SendMessageAsync. Fortunately, that happens internally in McpClientFactory.ConnectAsync
        // so we still throw any connection-related Exceptions from there and never expose a pre-connected client to the user.
        SetConnected();
    }

    /// <inheritdoc/>
    public override async Task SendMessageAsync(JsonRpcMessage message, CancellationToken cancellationToken = default)
    {
        // Immediately dispose the response. SendHttpRequestAsync only returns the response so the auto transport can look at it.
        using var response = await SendHttpRequestAsync(message, cancellationToken).ConfigureAwait(false);
        response.EnsureSuccessStatusCode();
    }

    // This is used by the auto transport so it can fall back and try SSE given a non-200 response without catching an exception.
    internal async Task<HttpResponseMessage> SendHttpRequestAsync(JsonRpcMessage message, CancellationToken cancellationToken)
    {
        using var sendCts = CancellationTokenSource.CreateLinkedTokenSource(cancellationToken, _connectionCts.Token);
        cancellationToken = sendCts.Token;

<<<<<<< HEAD
=======
#if NET
        using var content = JsonContent.Create(message, McpJsonUtilities.JsonContext.Default.JsonRpcMessage);
#else
        using var content = new StringContent(
            JsonSerializer.Serialize(message, McpJsonUtilities.JsonContext.Default.JsonRpcMessage),
            Encoding.UTF8,
            "application/json"
        );
#endif

>>>>>>> cd8e5d5f
        using var httpRequestMessage = new HttpRequestMessage(HttpMethod.Post, _options.Endpoint)
        {
            Headers =
            {
                Accept = { s_applicationJsonMediaType, s_textEventStreamMediaType },
            },
        };

        CopyAdditionalHeaders(httpRequestMessage.Headers, _options.AdditionalHeaders, SessionId, _negotiatedProtocolVersion);

        var response = await _httpClient.SendAsync(httpRequestMessage, message, cancellationToken).ConfigureAwait(false);

        // We'll let the caller decide whether to throw or fall back given an unsuccessful response.
        if (!response.IsSuccessStatusCode)
        {
            return response;
        }

        var rpcRequest = message as JsonRpcRequest;
        JsonRpcMessageWithId? rpcResponseOrError = null;

        if (response.Content.Headers.ContentType?.MediaType == "application/json")
        {
            var responseContent = await response.Content.ReadAsStringAsync(cancellationToken).ConfigureAwait(false);
            rpcResponseOrError = await ProcessMessageAsync(responseContent, rpcRequest, cancellationToken).ConfigureAwait(false);
        }
        else if (response.Content.Headers.ContentType?.MediaType == "text/event-stream")
        {
            using var responseBodyStream = await response.Content.ReadAsStreamAsync(cancellationToken);
            rpcResponseOrError = await ProcessSseResponseAsync(responseBodyStream, rpcRequest, cancellationToken).ConfigureAwait(false);
        }

        if (rpcRequest is null)
        {
            return response;
        }

        if (rpcResponseOrError is null)
        {
            throw new McpException($"Streamable HTTP POST response completed without a reply to request with ID: {rpcRequest.Id}");
        }

        if (rpcRequest.Method == RequestMethods.Initialize && rpcResponseOrError is JsonRpcResponse initResponse)
        {
            // We've successfully initialized! Copy session-id and protocol version, then start GET request if any.
            if (response.Headers.TryGetValues("Mcp-Session-Id", out var sessionIdValues))
            {
                SessionId = sessionIdValues.FirstOrDefault();
            }

            var initializeResult = JsonSerializer.Deserialize(initResponse.Result, McpJsonUtilities.JsonContext.Default.InitializeResult);
            _negotiatedProtocolVersion = initializeResult?.ProtocolVersion;

            _getReceiveTask = ReceiveUnsolicitedMessagesAsync();
        }

        return response;
    }

    public override async ValueTask DisposeAsync()
    {
        using var _ = await _disposeLock.LockAsync().ConfigureAwait(false);

        if (_disposed)
        {
            return;
        }
        _disposed = true;

        try
        {
            await _connectionCts.CancelAsync().ConfigureAwait(false);

            try
            {
                // Send DELETE request to terminate the session. Only send if we have a session ID, per MCP spec.
                if (!string.IsNullOrEmpty(SessionId))
                {
                    await SendDeleteRequest();
                }

                if (_getReceiveTask != null)
                {
                    await _getReceiveTask.ConfigureAwait(false);
                }
            }
            catch (OperationCanceledException)
            {
            }
            finally
            {
                _connectionCts.Dispose();
            }
        }
        finally
        {
            // If we're auto-detecting the transport and failed to connect, leave the message Channel open for the SSE transport.
            // This class isn't directly exposed to public callers, so we don't have to worry about changing the _state in this case.
            if (_options.TransportMode is not HttpTransportMode.AutoDetect || _getReceiveTask is not null)
            {
                SetDisconnected();
            }
        }
    }

    private async Task ReceiveUnsolicitedMessagesAsync()
    {
        // Send a GET request to handle any unsolicited messages not sent over a POST response.
        using var request = new HttpRequestMessage(HttpMethod.Get, _options.Endpoint);
        request.Headers.Accept.Add(s_textEventStreamMediaType);
        CopyAdditionalHeaders(request.Headers, _options.AdditionalHeaders, SessionId, _negotiatedProtocolVersion);

        using var response = await _httpClient.SendAsync(request, message: null, _connectionCts.Token).ConfigureAwait(false);

        if (!response.IsSuccessStatusCode)
        {
            // Server support for the GET request is optional. If it fails, we don't care. It just means we won't receive unsolicited messages.
            return;
        }

        using var responseStream = await response.Content.ReadAsStreamAsync(_connectionCts.Token).ConfigureAwait(false);
        await ProcessSseResponseAsync(responseStream, relatedRpcRequest: null, _connectionCts.Token).ConfigureAwait(false);
    }

    private async Task<JsonRpcMessageWithId?> ProcessSseResponseAsync(Stream responseStream, JsonRpcRequest? relatedRpcRequest, CancellationToken cancellationToken)
    {
        await foreach (SseItem<string> sseEvent in SseParser.Create(responseStream).EnumerateAsync(cancellationToken).ConfigureAwait(false))
        {
            if (sseEvent.EventType != "message")
            {
                continue;
            }

            var rpcResponseOrError = await ProcessMessageAsync(sseEvent.Data, relatedRpcRequest, cancellationToken).ConfigureAwait(false);

            // The server SHOULD end the HTTP response body here anyway, but we won't leave it to chance. This transport makes
            // a GET request for any notifications that might need to be sent after the completion of each POST.
            if (rpcResponseOrError is not null)
            {
                return rpcResponseOrError;
            }
        }

        return null;
    }

    private async Task<JsonRpcMessageWithId?> ProcessMessageAsync(string data, JsonRpcRequest? relatedRpcRequest, CancellationToken cancellationToken)
    {
        try
        {
            var message = JsonSerializer.Deserialize(data, McpJsonUtilities.JsonContext.Default.JsonRpcMessage);
            if (message is null)
            {
                LogTransportMessageParseUnexpectedTypeSensitive(Name, data);
                return null;
            }

            await WriteMessageAsync(message, cancellationToken).ConfigureAwait(false);
            if (message is JsonRpcResponse or JsonRpcError &&
                message is JsonRpcMessageWithId rpcResponseOrError &&
                rpcResponseOrError.Id == relatedRpcRequest?.Id)
            {
                return rpcResponseOrError;
            }
        }
        catch (JsonException ex)
        {
            LogJsonException(ex, data);
        }

        return null;
    }

    private async Task SendDeleteRequest()
    {
        using var deleteRequest = new HttpRequestMessage(HttpMethod.Delete, _options.Endpoint);
        CopyAdditionalHeaders(deleteRequest.Headers, _options.AdditionalHeaders, SessionId, _negotiatedProtocolVersion);

        try
        {
            // Do not validate we get a successful status code, because server support for the DELETE request is optional
            (await _httpClient.SendAsync(deleteRequest, message: null, CancellationToken.None).ConfigureAwait(false)).Dispose();
        }
        catch (Exception ex)
        {
            LogTransportShutdownFailed(Name, ex);
        }
    }

    private void LogJsonException(JsonException ex, string data)
    {
        if (_logger.IsEnabled(LogLevel.Trace))
        {
            LogTransportMessageParseFailedSensitive(Name, data, ex);
        }
        else
        {
            LogTransportMessageParseFailed(Name, ex);
        }
    }

    internal static void CopyAdditionalHeaders(
        HttpRequestHeaders headers,
        IDictionary<string, string>? additionalHeaders,
        string? sessionId,
        string? protocolVersion)
    {
        if (sessionId is not null)
        {
            headers.Add("Mcp-Session-Id", sessionId);
        }

        if (protocolVersion is not null)
        {
            headers.Add("MCP-Protocol-Version", protocolVersion);
        }

        if (additionalHeaders is null)
        {
            return;
        }

        foreach (var header in additionalHeaders)
        {
            if (!headers.TryAddWithoutValidation(header.Key, header.Value))
            {
                throw new InvalidOperationException($"Failed to add header '{header.Key}' with value '{header.Value}' from {nameof(SseClientTransportOptions.AdditionalHeaders)}.");
            }
        }
    }
}<|MERGE_RESOLUTION|>--- conflicted
+++ resolved
@@ -63,19 +63,6 @@
         using var sendCts = CancellationTokenSource.CreateLinkedTokenSource(cancellationToken, _connectionCts.Token);
         cancellationToken = sendCts.Token;
 
-<<<<<<< HEAD
-=======
-#if NET
-        using var content = JsonContent.Create(message, McpJsonUtilities.JsonContext.Default.JsonRpcMessage);
-#else
-        using var content = new StringContent(
-            JsonSerializer.Serialize(message, McpJsonUtilities.JsonContext.Default.JsonRpcMessage),
-            Encoding.UTF8,
-            "application/json"
-        );
-#endif
-
->>>>>>> cd8e5d5f
         using var httpRequestMessage = new HttpRequestMessage(HttpMethod.Post, _options.Endpoint)
         {
             Headers =
