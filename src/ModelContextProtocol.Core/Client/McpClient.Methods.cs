--- conflicted
+++ resolved
@@ -130,39 +130,6 @@
     }
 
     /// <summary>
-<<<<<<< HEAD
-    /// Creates an enumerable for asynchronously enumerating all available tools from the server.
-    /// </summary>
-    /// <param name="options">Optional request options including metadata, serialization settings, and progress tracking.</param>
-    /// <param name="cancellationToken">The <see cref="CancellationToken"/> to monitor for cancellation requests. The default is <see cref="CancellationToken.None"/>.</param>
-    /// <returns>An asynchronous sequence of all available tools as <see cref="McpClientTool"/> instances.</returns>
-    public async IAsyncEnumerable<McpClientTool> EnumerateToolsAsync(
-        RequestOptions? options = null,
-        [EnumeratorCancellation] CancellationToken cancellationToken = default)
-    {
-        string? cursor = null;
-        do
-        {
-            var toolResults = await SendRequestAsync(
-                RequestMethods.ToolsList,
-                new() { Cursor = cursor, Meta = options?.Meta },
-                McpJsonUtilities.JsonContext.Default.ListToolsRequestParams,
-                McpJsonUtilities.JsonContext.Default.ListToolsResult,
-                cancellationToken: cancellationToken).ConfigureAwait(false);
-
-            foreach (var tool in toolResults.Tools)
-            {
-                yield return new McpClientTool(this, tool, options?.JsonSerializerOptions);
-            }
-
-            cursor = toolResults.NextCursor;
-        }
-        while (cursor is not null);
-    }
-
-    /// <summary>
-=======
->>>>>>> 627de76c
     /// Retrieves a list of available prompts from the server.
     /// </summary>
     /// <param name="options">Optional request options including metadata, serialization settings, and progress tracking.</param>
@@ -197,39 +164,6 @@
     }
 
     /// <summary>
-<<<<<<< HEAD
-    /// Creates an enumerable for asynchronously enumerating all available prompts from the server.
-    /// </summary>
-    /// <param name="options">Optional request options including metadata, serialization settings, and progress tracking.</param>
-    /// <param name="cancellationToken">The <see cref="CancellationToken"/> to monitor for cancellation requests. The default is <see cref="CancellationToken.None"/>.</param>
-    /// <returns>An asynchronous sequence of all available prompts as <see cref="McpClientPrompt"/> instances.</returns>
-    public async IAsyncEnumerable<McpClientPrompt> EnumeratePromptsAsync(
-        RequestOptions? options = null,
-        [EnumeratorCancellation] CancellationToken cancellationToken = default)
-    {
-        string? cursor = null;
-        do
-        {
-            var promptResults = await SendRequestAsync(
-                RequestMethods.PromptsList,
-                new() { Cursor = cursor, Meta = options?.Meta },
-                McpJsonUtilities.JsonContext.Default.ListPromptsRequestParams,
-                McpJsonUtilities.JsonContext.Default.ListPromptsResult,
-                cancellationToken: cancellationToken).ConfigureAwait(false);
-
-            foreach (var prompt in promptResults.Prompts)
-            {
-                yield return new(this, prompt);
-            }
-
-            cursor = promptResults.NextCursor;
-        }
-        while (cursor is not null);
-    }
-
-    /// <summary>
-=======
->>>>>>> 627de76c
     /// Retrieves a specific prompt from the MCP server.
     /// </summary>
     /// <param name="name">The name of the prompt to retrieve.</param>
@@ -292,39 +226,6 @@
     }
 
     /// <summary>
-<<<<<<< HEAD
-    /// Creates an enumerable for asynchronously enumerating all available resource templates from the server.
-    /// </summary>
-    /// <param name="options">Optional request options including metadata, serialization settings, and progress tracking.</param>
-    /// <param name="cancellationToken">The <see cref="CancellationToken"/> to monitor for cancellation requests. The default is <see cref="CancellationToken.None"/>.</param>
-    /// <returns>An asynchronous sequence of all available resource templates as <see cref="ResourceTemplate"/> instances.</returns>
-    public async IAsyncEnumerable<McpClientResourceTemplate> EnumerateResourceTemplatesAsync(
-        RequestOptions? options = null,
-        [EnumeratorCancellation] CancellationToken cancellationToken = default)
-    {
-        string? cursor = null;
-        do
-        {
-            var templateResults = await SendRequestAsync(
-                RequestMethods.ResourcesTemplatesList,
-                new() { Cursor = cursor, Meta = options?.Meta },
-                McpJsonUtilities.JsonContext.Default.ListResourceTemplatesRequestParams,
-                McpJsonUtilities.JsonContext.Default.ListResourceTemplatesResult,
-                cancellationToken: cancellationToken).ConfigureAwait(false);
-
-            foreach (var templateResult in templateResults.ResourceTemplates)
-            {
-                yield return new McpClientResourceTemplate(this, templateResult);
-            }
-
-            cursor = templateResults.NextCursor;
-        }
-        while (cursor is not null);
-    }
-
-    /// <summary>
-=======
->>>>>>> 627de76c
     /// Retrieves a list of available resources from the server.
     /// </summary>
     /// <param name="options">Optional request options including metadata, serialization settings, and progress tracking.</param>
@@ -360,39 +261,6 @@
     }
 
     /// <summary>
-<<<<<<< HEAD
-    /// Creates an enumerable for asynchronously enumerating all available resources from the server.
-    /// </summary>
-    /// <param name="options">Optional request options including metadata, serialization settings, and progress tracking.</param>
-    /// <param name="cancellationToken">The <see cref="CancellationToken"/> to monitor for cancellation requests. The default is <see cref="CancellationToken.None"/>.</param>
-    /// <returns>An asynchronous sequence of all available resources as <see cref="Resource"/> instances.</returns>
-    public async IAsyncEnumerable<McpClientResource> EnumerateResourcesAsync(
-        RequestOptions? options = null,
-        [EnumeratorCancellation] CancellationToken cancellationToken = default)
-    {
-        string? cursor = null;
-        do
-        {
-            var resourceResults = await SendRequestAsync(
-                RequestMethods.ResourcesList,
-                new() { Cursor = cursor, Meta = options?.Meta },
-                McpJsonUtilities.JsonContext.Default.ListResourcesRequestParams,
-                McpJsonUtilities.JsonContext.Default.ListResourcesResult,
-                cancellationToken: cancellationToken).ConfigureAwait(false);
-
-            foreach (var resource in resourceResults.Resources)
-            {
-                yield return new McpClientResource(this, resource);
-            }
-
-            cursor = resourceResults.NextCursor;
-        }
-        while (cursor is not null);
-    }
-
-    /// <summary>
-=======
->>>>>>> 627de76c
     /// Reads a resource from the server.
     /// </summary>
     /// <param name="uri">The URI of the resource.</param>
