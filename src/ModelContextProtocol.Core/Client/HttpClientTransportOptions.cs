using ModelContextProtocol.Authentication;

namespace ModelContextProtocol.Client;

/// <summary>
/// Provides options for configuring <see cref="HttpClientTransport"/> instances.
/// </summary>
public sealed class HttpClientTransportOptions
{
    /// <summary>
    /// Gets or sets the base address of the server for SSE connections.
    /// </summary>
    public required Uri Endpoint
    {
        get;
        set
        {
            if (value is null)
            {
                throw new ArgumentNullException(nameof(value), "Endpoint cannot be null.");
            }
            if (!value.IsAbsoluteUri)
            {
                throw new ArgumentException("Endpoint must be an absolute URI.", nameof(value));
            }
            if (value.Scheme != Uri.UriSchemeHttp && value.Scheme != Uri.UriSchemeHttps)
            {
                throw new ArgumentException("Endpoint must use HTTP or HTTPS scheme.", nameof(value));
            }

            field = value;
        }
    }

    /// <summary>
    /// Gets or sets the transport mode to use for the connection.
    /// </summary>
    /// <value>
    /// The transport mode to use for the connection. The default is <see cref="HttpTransportMode.AutoDetect"/>.
    /// </value>
    /// <remarks>
    /// When set to <see cref="HttpTransportMode.AutoDetect"/> (the default), the client will first attempt to use
    /// Streamable HTTP transport and automatically fall back to SSE transport if the server doesn't support it.
    /// </remarks>
    /// <seealso href="https://modelcontextprotocol.io/specification/2025-06-18/basic/transports#streamable-http">Streamable HTTP transport specification</seealso>.
    /// <seealso href="https://modelcontextprotocol.io/specification/2024-11-05/basic/transports#http-with-sse">HTTP with SSE transport specification</seealso>.
    public HttpTransportMode TransportMode { get; set; } = HttpTransportMode.AutoDetect;

    /// <summary>
    /// Gets or sets a transport identifier used for logging purposes.
    /// </summary>
    public string? Name { get; set; }

    /// <summary>
    /// Gets or sets a timeout used to establish the initial connection to the SSE server.
    /// </summary>
    /// <value>
    /// The timeout used to establish the initial connection to the SSE server. The default is 30 seconds.
    /// </value>
    /// <remarks>
    /// This timeout controls how long the client waits for:
    /// <list type="bullet">
    ///   <item><description>The initial HTTP connection to be established with the SSE server.</description></item>
    ///   <item><description>The endpoint event to be received, which indicates the message endpoint URL.</description></item>
    /// </list>
    /// If the timeout expires before the connection is established, a <see cref="TimeoutException"/> is thrown.
    /// </remarks>
    public TimeSpan ConnectionTimeout { get; set; } = TimeSpan.FromSeconds(30);

    /// <summary>
    /// Gets or sets custom HTTP headers to include in requests to the SSE server.
    /// </summary>
    /// <remarks>
    /// Use this property to specify custom HTTP headers that should be sent with each request to the server.
    /// </remarks>
    public IDictionary<string, string>? AdditionalHeaders { get; set; }

    /// <summary>
<<<<<<< HEAD
    /// Gets or sets the authorization provider to use for authentication.
=======
    /// Gets or sets a session identifier that should be reused when connecting to a Streamable HTTP server.
    /// </summary>
    /// <remarks>
    /// <para>
    /// When non-<see langword="null"/>, the transport assumes the server already created the session and will include the
    /// specified session identifier in every HTTP request. This allows reconnecting to an existing session created in a
    /// previous process. This option is only supported by the Streamable HTTP transport mode.
    /// </para>
    /// <para>
    /// Clients should pair this with
    /// <see cref="McpClient.ResumeSessionAsync(IClientTransport, ResumeClientSessionOptions, McpClientOptions?, Microsoft.Extensions.Logging.ILoggerFactory?, CancellationToken)"/>
    /// to skip the initialization handshake when rehydrating a previously negotiated session.
    /// </para>
    /// </remarks>
    public string? KnownSessionId { get; set; }

    /// <summary>
    /// Gets or sets a value indicating whether this transport endpoint is responsible for ending the session on dispose.
    /// </summary>
    /// <remarks>
    /// When <see langword="true"/> (default), the transport sends a DELETE request that informs the server the session is
    /// complete. Set this to <see langword="false"/> when creating a transport used solely to bootstrap session information
    /// that will later be resumed elsewhere.
    /// </remarks>
    public bool OwnsSession { get; set; } = true;

    /// <summary>
    /// Gets sor sets the authorization provider to use for authentication.
>>>>>>> c87eba3f
    /// </summary>
    public ClientOAuthOptions? OAuth { get; set; }
}<|MERGE_RESOLUTION|>--- conflicted
+++ resolved
@@ -76,9 +76,6 @@
     public IDictionary<string, string>? AdditionalHeaders { get; set; }
 
     /// <summary>
-<<<<<<< HEAD
-    /// Gets or sets the authorization provider to use for authentication.
-=======
     /// Gets or sets a session identifier that should be reused when connecting to a Streamable HTTP server.
     /// </summary>
     /// <remarks>
@@ -107,7 +104,6 @@
 
     /// <summary>
     /// Gets sor sets the authorization provider to use for authentication.
->>>>>>> c87eba3f
     /// </summary>
     public ClientOAuthOptions? OAuth { get; set; }
 }