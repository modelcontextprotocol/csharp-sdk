using Microsoft.Extensions.AI;
using Microsoft.Extensions.Logging;
using ModelContextProtocol.Protocol;
using System.Runtime.CompilerServices;
using System.Text;
using System.Text.Json;

namespace ModelContextProtocol.Server;

<<<<<<< HEAD
/// <summary>
/// Represents an instance of a Model Context Protocol (MCP) server that connects to and communicates with an MCP client.
/// </summary>
#pragma warning disable CS0618 // Type or member is obsolete
public abstract class McpServer : McpSession, IMcpServer
#pragma warning restore CS0618 // Type or member is obsolete
=======
/// <inheritdoc />
internal sealed partial class McpServer : McpEndpoint, IMcpServer
>>>>>>> d344c651
{
    /// <summary>
    /// Gets the capabilities supported by the client.
    /// </summary>
    /// <remarks>
    /// <para>
    /// These capabilities are established during the initialization handshake and indicate
    /// which features the client supports, such as sampling, roots, and other
    /// protocol-specific functionality.
    /// </para>
    /// <para>
    /// Server implementations can check these capabilities to determine which features
    /// are available when interacting with the client.
    /// </para>
    /// </remarks>
    public abstract ClientCapabilities? ClientCapabilities { get; }

    /// <summary>
    /// Gets the version and implementation information of the connected client.
    /// </summary>
    /// <remarks>
    /// <para>
    /// This property contains identification information about the client that has connected to this server,
    /// including its name and version. This information is provided by the client during initialization.
    /// </para>
    /// <para>
    /// Server implementations can use this information for logging, tracking client versions, 
    /// or implementing client-specific behaviors.
    /// </para>
    /// </remarks>
    public abstract Implementation? ClientInfo { get; }

    /// <summary>
    /// Gets the options used to construct this server.
    /// </summary>
    /// <remarks>
    /// These options define the server's capabilities, protocol version, and other configuration
    /// settings that were used to initialize the server.
    /// </remarks>
    public abstract McpServerOptions ServerOptions { get; }

    /// <summary>
    /// Gets the service provider for the server.
    /// </summary>
    public abstract IServiceProvider? Services { get; }

    /// <summary>Gets the last logging level set by the client, or <see langword="null"/> if it's never been set.</summary>
    public abstract LoggingLevel? LoggingLevel { get; }

    /// <summary>
    /// Runs the server, listening for and handling client requests.
    /// </summary>
    public abstract Task RunAsync(CancellationToken cancellationToken = default);

    /// <summary>
    /// Creates a new instance of an <see cref="McpServer"/>.
    /// </summary>
    /// <param name="transport">Transport to use for the server representing an already-established MCP session.</param>
    /// <param name="serverOptions">Configuration options for this server, including capabilities. </param>
    /// <param name="loggerFactory">Logger factory to use for logging. If null, logging will be disabled.</param>
    /// <param name="serviceProvider">Optional service provider to create new instances of tools and other dependencies.</param>
    /// <returns>An <see cref="McpServer"/> instance that should be disposed when no longer needed.</returns>
    /// <exception cref="ArgumentNullException"><paramref name="transport"/> is <see langword="null"/>.</exception>
    /// <exception cref="ArgumentNullException"><paramref name="serverOptions"/> is <see langword="null"/>.</exception>
    public static McpServer Create(
        ITransport transport,
        McpServerOptions serverOptions,
        ILoggerFactory? loggerFactory = null,
        IServiceProvider? serviceProvider = null)
    {
        Throw.IfNull(transport);
        Throw.IfNull(serverOptions);

        return new McpServerImpl(transport, serverOptions, loggerFactory, serviceProvider);
    }

    /// <summary>
    /// Requests to sample an LLM via the client using the specified request parameters.
    /// </summary>
    /// <param name="request">The parameters for the sampling request.</param>
    /// <param name="cancellationToken">The <see cref="CancellationToken"/> to monitor for cancellation requests.</param>
    /// <returns>A task containing the sampling result from the client.</returns>
    /// <exception cref="InvalidOperationException">The client does not support sampling.</exception>
    public ValueTask<CreateMessageResult> SampleAsync(
        CreateMessageRequestParams request, CancellationToken cancellationToken = default)
    {
        ThrowIfSamplingUnsupported();

        return SendRequestAsync(
            RequestMethods.SamplingCreateMessage,
            request,
            McpJsonUtilities.JsonContext.Default.CreateMessageRequestParams,
            McpJsonUtilities.JsonContext.Default.CreateMessageResult,
            cancellationToken: cancellationToken);
    }

    /// <summary>
    /// Requests to sample an LLM via the client using the provided chat messages and options.
    /// </summary>
    /// <param name="messages">The messages to send as part of the request.</param>
    /// <param name="options">The options to use for the request, including model parameters and constraints.</param>
    /// <param name="cancellationToken">The <see cref="CancellationToken"/> to monitor for cancellation requests. The default is <see cref="CancellationToken.None"/>.</param>
    /// <returns>A task containing the chat response from the model.</returns>
    /// <exception cref="ArgumentNullException"><paramref name="messages"/> is <see langword="null"/>.</exception>
    /// <exception cref="InvalidOperationException">The client does not support sampling.</exception>
    public async Task<ChatResponse> SampleAsync(
        IEnumerable<ChatMessage> messages, ChatOptions? options = default, CancellationToken cancellationToken = default)
    {
        Throw.IfNull(messages);

<<<<<<< HEAD
        StringBuilder? systemPrompt = null;
=======
        var completeHandler = completionsCapability.CompleteHandler ?? (static async (_, __) => new CompleteResult());
        completeHandler = BuildFilterPipeline(completeHandler, options.Filters.CompleteFilters);

        ServerCapabilities.Completions = new()
        {
            CompleteHandler = completeHandler
        };

        SetHandler(
            RequestMethods.CompletionComplete,
            ServerCapabilities.Completions.CompleteHandler,
            McpJsonUtilities.JsonContext.Default.CompleteRequestParams,
            McpJsonUtilities.JsonContext.Default.CompleteResult);
    }

    private void ConfigureExperimental(McpServerOptions options)
    {
        ServerCapabilities.Experimental = options.Capabilities?.Experimental;
    }
>>>>>>> d344c651

        if (options?.Instructions is { } instructions)
        {
            (systemPrompt ??= new()).Append(instructions);
        }

        List<SamplingMessage> samplingMessages = [];
        foreach (var message in messages)
        {
            if (message.Role == ChatRole.System)
            {
                if (systemPrompt is null)
                {
                    systemPrompt = new();
                }
                else
                {
                    systemPrompt.AppendLine();
                }

                systemPrompt.Append(message.Text);
                continue;
            }

            if (message.Role == ChatRole.User || message.Role == ChatRole.Assistant)
            {
                Role role = message.Role == ChatRole.User ? Role.User : Role.Assistant;

                foreach (var content in message.Contents)
                {
                    switch (content)
                    {
                        case TextContent textContent:
                            samplingMessages.Add(new()
                            {
                                Role = role,
                                Content = new TextContentBlock { Text = textContent.Text },
                            });
                            break;

                        case DataContent dataContent when dataContent.HasTopLevelMediaType("image") || dataContent.HasTopLevelMediaType("audio"):
                            samplingMessages.Add(new()
                            {
                                Role = role,
                                Content = dataContent.HasTopLevelMediaType("image") ?
                                    new ImageContentBlock
                                    {
                                        MimeType = dataContent.MediaType,
                                        Data = dataContent.Base64Data.ToString(),
                                    } :
                                    new AudioContentBlock
                                    {
                                        MimeType = dataContent.MediaType,
                                        Data = dataContent.Base64Data.ToString(),
                                    },
                            });
                            break;
                    }
                }
            }
        }

        ModelPreferences? modelPreferences = null;
        if (options?.ModelId is { } modelId)
        {
            modelPreferences = new() { Hints = [new() { Name = modelId }] };
        }

        var result = await SampleAsync(new()
            {
<<<<<<< HEAD
                Messages = samplingMessages,
                MaxTokens = options?.MaxOutputTokens,
                StopSequences = options?.StopSequences?.ToArray(),
                SystemPrompt = systemPrompt?.ToString(),
                Temperature = options?.Temperature,
                ModelPreferences = modelPreferences,
            }, cancellationToken).ConfigureAwait(false);

        AIContent? responseContent = result.Content.ToAIContent();
=======
                if (request.MatchedPrimitive is McpServerResource matchedResource)
                {
                    if (await matchedResource.ReadAsync(request, cancellationToken).ConfigureAwait(false) is { } result)
                    {
                        return result;
                    }
                }

                return await originalReadResourceHandler(request, cancellationToken).ConfigureAwait(false);
            };
>>>>>>> d344c651

        return new(new ChatMessage(result.Role is Role.User ? ChatRole.User : ChatRole.Assistant, responseContent is not null ? [responseContent] : []))
        {
            ModelId = result.Model,
            FinishReason = result.StopReason switch
            {
                "maxTokens" => ChatFinishReason.Length,
                "endTurn" or "stopSequence" or _ => ChatFinishReason.Stop,
            }
        };
    }

<<<<<<< HEAD
    /// <summary>
    /// Creates an <see cref="IChatClient"/> wrapper that can be used to send sampling requests to the client.
    /// </summary>
    /// <returns>The <see cref="IChatClient"/> that can be used to issue sampling requests to the client.</returns>
    /// <exception cref="InvalidOperationException">The client does not support sampling.</exception>
    public IChatClient AsSamplingChatClient()
    {
        ThrowIfSamplingUnsupported();
        return new SamplingChatClient(this);
=======
        listResourcesHandler = BuildFilterPipeline(listResourcesHandler, options.Filters.ListResourcesFilters);
        listResourceTemplatesHandler = BuildFilterPipeline(listResourceTemplatesHandler, options.Filters.ListResourceTemplatesFilters);
        readResourceHandler = BuildFilterPipeline(readResourceHandler, options.Filters.ReadResourceFilters, handler =>
            async (request, cancellationToken) =>
            {
                // Initial handler that sets MatchedPrimitive
                if (request.Params?.Uri is { } uri && resources is not null)
                {
                    // First try an O(1) lookup by exact match.
                    if (resources.TryGetPrimitive(uri, out var resource))
                    {
                        request.MatchedPrimitive = resource;
                    }
                    else
                    {
                        // Fall back to an O(N) lookup, trying to match against each URI template.
                        // The number of templates is controlled by the server developer, and the number is expected to be
                        // not terribly large. If that changes, this can be tweaked to enable a more efficient lookup.
                        foreach (var resourceTemplate in resources)
                        {
                            // Check if this template would handle the request by testing if ReadAsync would succeed
                            if (resourceTemplate.IsTemplated)
                            {
                                // This is a simplified check - a more robust implementation would match the URI pattern
                                // For now, we'll let the actual handler attempt the match
                                request.MatchedPrimitive = resourceTemplate;
                                break;
                            }
                        }
                    }
                }

                return await handler(request, cancellationToken).ConfigureAwait(false);
            });
        subscribeHandler = BuildFilterPipeline(subscribeHandler, options.Filters.SubscribeToResourcesFilters);
        unsubscribeHandler = BuildFilterPipeline(unsubscribeHandler, options.Filters.UnsubscribeFromResourcesFilters);

        ServerCapabilities.Resources.ListResourcesHandler = listResourcesHandler;
        ServerCapabilities.Resources.ListResourceTemplatesHandler = listResourceTemplatesHandler;
        ServerCapabilities.Resources.ReadResourceHandler = readResourceHandler;
        ServerCapabilities.Resources.ResourceCollection = resources;
        ServerCapabilities.Resources.SubscribeToResourcesHandler = subscribeHandler;
        ServerCapabilities.Resources.UnsubscribeFromResourcesHandler = unsubscribeHandler;
        ServerCapabilities.Resources.ListChanged = listChanged;
        ServerCapabilities.Resources.Subscribe = subscribe;

        SetHandler(
            RequestMethods.ResourcesList,
            listResourcesHandler,
            McpJsonUtilities.JsonContext.Default.ListResourcesRequestParams,
            McpJsonUtilities.JsonContext.Default.ListResourcesResult);

        SetHandler(
            RequestMethods.ResourcesTemplatesList,
            listResourceTemplatesHandler,
            McpJsonUtilities.JsonContext.Default.ListResourceTemplatesRequestParams,
            McpJsonUtilities.JsonContext.Default.ListResourceTemplatesResult);

        SetHandler(
            RequestMethods.ResourcesRead,
            readResourceHandler,
            McpJsonUtilities.JsonContext.Default.ReadResourceRequestParams,
            McpJsonUtilities.JsonContext.Default.ReadResourceResult);

        SetHandler(
            RequestMethods.ResourcesSubscribe,
            subscribeHandler,
            McpJsonUtilities.JsonContext.Default.SubscribeRequestParams,
            McpJsonUtilities.JsonContext.Default.EmptyResult);

        SetHandler(
            RequestMethods.ResourcesUnsubscribe,
            unsubscribeHandler,
            McpJsonUtilities.JsonContext.Default.UnsubscribeRequestParams,
            McpJsonUtilities.JsonContext.Default.EmptyResult);
>>>>>>> d344c651
    }

    /// <summary>Gets an <see cref="ILogger"/> on which logged messages will be sent as notifications to the client.</summary>
    /// <returns>An <see cref="ILogger"/> that can be used to log to the client..</returns>
    public ILoggerProvider AsClientLoggerProvider()
    {
        return new ClientLoggerProvider(this);
    }

    /// <summary>
    /// Requests the client to list the roots it exposes.
    /// </summary>
    /// <param name="request">The parameters for the list roots request.</param>
    /// <param name="cancellationToken">The <see cref="CancellationToken"/> to monitor for cancellation requests.</param>
    /// <returns>A task containing the list of roots exposed by the client.</returns>
    /// <exception cref="InvalidOperationException">The client does not support roots.</exception>
    public ValueTask<ListRootsResult> RequestRootsAsync(
        ListRootsRequestParams request, CancellationToken cancellationToken = default)
    {
        ThrowIfRootsUnsupported();

        return SendRequestAsync(
            RequestMethods.RootsList,
            request,
            McpJsonUtilities.JsonContext.Default.ListRootsRequestParams,
            McpJsonUtilities.JsonContext.Default.ListRootsResult,
            cancellationToken: cancellationToken);
    }

    /// <summary>
    /// Requests additional information from the user via the client, allowing the server to elicit structured data.
    /// </summary>
    /// <param name="request">The parameters for the elicitation request.</param>
    /// <param name="cancellationToken">The <see cref="CancellationToken"/> to monitor for cancellation requests.</param>
    /// <returns>A task containing the elicitation result.</returns>
    /// <exception cref="InvalidOperationException">The client does not support elicitation.</exception>
    public ValueTask<ElicitResult> ElicitAsync(
        ElicitRequestParams request, CancellationToken cancellationToken = default)
    {
        ThrowIfElicitationUnsupported();

        return SendRequestAsync(
            RequestMethods.ElicitationCreate,
            request,
            McpJsonUtilities.JsonContext.Default.ElicitRequestParams,
            McpJsonUtilities.JsonContext.Default.ElicitResult,
            cancellationToken: cancellationToken);
    }

    private void ThrowIfSamplingUnsupported()
    {
        if (ClientCapabilities?.Sampling is null)
        {
            if (ServerOptions.KnownClientInfo is not null)
            {
                throw new InvalidOperationException("Sampling is not supported in stateless mode.");
            }

            throw new InvalidOperationException("Client does not support sampling.");
        }
    }

    private void ThrowIfRootsUnsupported()
    {
        if (ClientCapabilities?.Roots is null)
        {
            if (ServerOptions.KnownClientInfo is not null)
            {
<<<<<<< HEAD
                throw new InvalidOperationException("Roots are not supported in stateless mode.");
            }
=======
                if (request.MatchedPrimitive is McpServerPrompt prompt)
                {
                    return prompt.GetAsync(request, cancellationToken);
                }

                return originalGetPromptHandler(request, cancellationToken);
            };
>>>>>>> d344c651

            throw new InvalidOperationException("Client does not support roots.");
        }
<<<<<<< HEAD
=======

        listPromptsHandler = BuildFilterPipeline(listPromptsHandler, options.Filters.ListPromptsFilters);
        getPromptHandler = BuildFilterPipeline(getPromptHandler, options.Filters.GetPromptFilters, handler =>
            (request, cancellationToken) =>
            {
                // Initial handler that sets MatchedPrimitive
                if (request.Params?.Name is { } promptName && prompts is not null &&
                    prompts.TryGetPrimitive(promptName, out var prompt))
                {
                    request.MatchedPrimitive = prompt;
                }

                return handler(request, cancellationToken);
            });

        ServerCapabilities.Prompts.ListPromptsHandler = listPromptsHandler;
        ServerCapabilities.Prompts.GetPromptHandler = getPromptHandler;
        ServerCapabilities.Prompts.PromptCollection = prompts;
        ServerCapabilities.Prompts.ListChanged = listChanged;

        SetHandler(
            RequestMethods.PromptsList,
            listPromptsHandler,
            McpJsonUtilities.JsonContext.Default.ListPromptsRequestParams,
            McpJsonUtilities.JsonContext.Default.ListPromptsResult);

        SetHandler(
            RequestMethods.PromptsGet,
            getPromptHandler,
            McpJsonUtilities.JsonContext.Default.GetPromptRequestParams,
            McpJsonUtilities.JsonContext.Default.GetPromptResult);
>>>>>>> d344c651
    }

    private void ThrowIfElicitationUnsupported()
    {
        if (ClientCapabilities?.Elicitation is null)
        {
            if (ServerOptions.KnownClientInfo is not null)
            {
                throw new InvalidOperationException("Elicitation is not supported in stateless mode.");
            }

            throw new InvalidOperationException("Client does not support elicitation requests.");
        }
    }

    /// <summary>Provides an <see cref="IChatClient"/> implementation that's implemented via client sampling.</summary>
    private sealed class SamplingChatClient : IChatClient
    {
        private readonly McpServer _server;

        public SamplingChatClient(McpServer server) => _server = server;

        /// <inheritdoc/>
        public Task<ChatResponse> GetResponseAsync(IEnumerable<ChatMessage> messages, ChatOptions? options = null, CancellationToken cancellationToken = default) =>
            _server.SampleAsync(messages, options, cancellationToken);

        /// <inheritdoc/>
        async IAsyncEnumerable<ChatResponseUpdate> IChatClient.GetStreamingResponseAsync(
            IEnumerable<ChatMessage> messages, ChatOptions? options, [EnumeratorCancellation] CancellationToken cancellationToken)
        {
            var response = await GetResponseAsync(messages, options, cancellationToken).ConfigureAwait(false);
            foreach (var update in response.ToChatResponseUpdates())
            {
<<<<<<< HEAD
                yield return update;
            }
        }
=======
                if (request.MatchedPrimitive is McpServerTool tool)
                {
                    return tool.InvokeAsync(request, cancellationToken);
                }
>>>>>>> d344c651

        /// <inheritdoc/>
        object? IChatClient.GetService(Type serviceType, object? serviceKey)
        {
            Throw.IfNull(serviceType);

            return
                serviceKey is not null ? null :
                serviceType.IsInstanceOfType(this) ? this :
                serviceType.IsInstanceOfType(_server) ? _server :
                null;
        }

<<<<<<< HEAD
        /// <inheritdoc/>
        void IDisposable.Dispose() { } // nop
=======
        listToolsHandler = BuildFilterPipeline(listToolsHandler, options.Filters.ListToolsFilters);
        callToolHandler = BuildFilterPipeline(callToolHandler, options.Filters.CallToolFilters, handler =>
            (request, cancellationToken) =>
            {
                // Initial handler that sets MatchedPrimitive
                if (request.Params?.Name is { } toolName && tools is not null &&
                    tools.TryGetPrimitive(toolName, out var tool))
                {
                    request.MatchedPrimitive = tool;
                }

                return handler(request, cancellationToken);
            }, handler =>
            async (request, cancellationToken) =>
            {
                // Final handler that provides exception handling only for tool execution
                // Only wrap tool execution in try-catch, not tool resolution
                if (request.MatchedPrimitive is McpServerTool)
                {
                    try
                    {
                        return await handler(request, cancellationToken).ConfigureAwait(false);
                    }
                    catch (Exception e) when (e is not OperationCanceledException)
                    {
                        ToolCallError(request.Params?.Name ?? string.Empty, e);

                        string errorMessage = e is McpException ?
                            $"An error occurred invoking '{request.Params?.Name}': {e.Message}" :
                            $"An error occurred invoking '{request.Params?.Name}'.";

                        return new()
                        {
                            IsError = true,
                            Content = [new TextContentBlock { Text = errorMessage }],
                        };
                    }
                }
                else
                {
                    // For unmatched tools, let exceptions bubble up as protocol errors
                    return await handler(request, cancellationToken).ConfigureAwait(false);
                }
            });

        ServerCapabilities.Tools.ListToolsHandler = listToolsHandler;
        ServerCapabilities.Tools.CallToolHandler = callToolHandler;
        ServerCapabilities.Tools.ToolCollection = tools;
        ServerCapabilities.Tools.ListChanged = listChanged;

        SetHandler(
            RequestMethods.ToolsList,
            listToolsHandler,
            McpJsonUtilities.JsonContext.Default.ListToolsRequestParams,
            McpJsonUtilities.JsonContext.Default.ListToolsResult);

        SetHandler(
            RequestMethods.ToolsCall,
            callToolHandler,
            McpJsonUtilities.JsonContext.Default.CallToolRequestParams,
            McpJsonUtilities.JsonContext.Default.CallToolResult);
>>>>>>> d344c651
    }

    /// <summary>
    /// Provides an <see cref="ILoggerProvider"/> implementation for creating loggers
    /// that send logging message notifications to the client for logged messages.
    /// </summary>
    private sealed class ClientLoggerProvider : ILoggerProvider
    {
        private readonly McpServer _server;

<<<<<<< HEAD
        public ClientLoggerProvider(McpServer server) => _server = server;

        /// <inheritdoc />
        public ILogger CreateLogger(string categoryName)
        {
            Throw.IfNull(categoryName);

            return new ClientLogger(_server, categoryName);
        }
=======
        // Apply filters to the handler
        if (setLoggingLevelHandler is not null)
        {
            setLoggingLevelHandler = BuildFilterPipeline(setLoggingLevelHandler, options.Filters.SetLoggingLevelFilters);
        }

        ServerCapabilities.Logging = new();
        ServerCapabilities.Logging.SetLoggingLevelHandler = setLoggingLevelHandler;

        RequestHandlers.Set(
            RequestMethods.LoggingSetLevel,
            (request, jsonRpcRequest, cancellationToken) =>
            {
                // Store the provided level.
                if (request is not null)
                {
                    if (_loggingLevel is null)
                    {
                        Interlocked.CompareExchange(ref _loggingLevel, new(request.Level), null);
                    }

                    _loggingLevel.Value = request.Level;
                }

                // If a handler was provided, now delegate to it.
                if (setLoggingLevelHandler is not null)
                {
                    return InvokeHandlerAsync(setLoggingLevelHandler, request, jsonRpcRequest, cancellationToken);
                }
>>>>>>> d344c651

        /// <inheritdoc />
        void IDisposable.Dispose() { }

<<<<<<< HEAD
        private sealed class ClientLogger : ILogger
=======
    private ValueTask<TResult> InvokeHandlerAsync<TParams, TResult>(
        McpRequestHandler<TParams, TResult> handler,
        TParams? args,
        JsonRpcRequest jsonRpcRequest,
        CancellationToken cancellationToken = default)
    {
        return _servicesScopePerRequest ?
            InvokeScopedAsync(handler, args, jsonRpcRequest, cancellationToken) :
            handler(new(new DestinationBoundMcpServer(this, jsonRpcRequest.Context?.RelatedTransport), jsonRpcRequest) { Params = args }, cancellationToken);

        async ValueTask<TResult> InvokeScopedAsync(
            McpRequestHandler<TParams, TResult> handler,
            TParams? args,
            JsonRpcRequest jsonRpcRequest,
            CancellationToken cancellationToken)
>>>>>>> d344c651
        {
            private readonly McpServer _server;
            private readonly string _categoryName;

            public ClientLogger(McpServer server, string categoryName)
            {
<<<<<<< HEAD
                _server = server;
                _categoryName = categoryName;
=======
                return await handler(
                    new RequestContext<TParams>(new DestinationBoundMcpServer(this, jsonRpcRequest.Context?.RelatedTransport), jsonRpcRequest)
                    {
                        Services = scope?.ServiceProvider ?? Services,
                        Params = args
                    },
                    cancellationToken).ConfigureAwait(false);
>>>>>>> d344c651
            }

            /// <inheritdoc />
            public IDisposable? BeginScope<TState>(TState state) where TState : notnull =>
                null;

            /// <inheritdoc />
            public bool IsEnabled(LogLevel logLevel) =>
                _server?.LoggingLevel is { } loggingLevel &&
                McpServerImpl.ToLoggingLevel(logLevel) >= loggingLevel;

            /// <inheritdoc />
            public void Log<TState>(LogLevel logLevel, EventId eventId, TState state, Exception? exception, Func<TState, Exception?, string> formatter)
            {
                if (!IsEnabled(logLevel))
                {
                    return;
                }

<<<<<<< HEAD
                Throw.IfNull(formatter);

                LogInternal(logLevel, formatter(state, exception));
=======
    private void SetHandler<TParams, TResult>(
        string method,
        McpRequestHandler<TParams, TResult> handler,
        JsonTypeInfo<TParams> requestTypeInfo,
        JsonTypeInfo<TResult> responseTypeInfo)
    {
        RequestHandlers.Set(method,
            (request, jsonRpcRequest, cancellationToken) =>
                InvokeHandlerAsync(handler, request, jsonRpcRequest, cancellationToken),
            requestTypeInfo, responseTypeInfo);
    }

    private static McpRequestHandler<TParams, TResult> BuildFilterPipeline<TParams, TResult>(
        McpRequestHandler<TParams, TResult> baseHandler,
        List<McpRequestFilter<TParams, TResult>> filters,
        McpRequestFilter<TParams, TResult>? initialHandler = null,
        McpRequestFilter<TParams, TResult>? finalHandler = null)
    {
        var current = baseHandler;

        if (finalHandler is not null)
        {
            current = finalHandler(current);
        }

        for (int i = filters.Count - 1; i >= 0; i--)
        {
            current = filters[i](current);
        }

        if (initialHandler is not null)
        {
            current = initialHandler(current);
        }

        return current;
    }

    private void UpdateEndpointNameWithClientInfo()
    {
        if (ClientInfo is null)
        {
            return;
        }
>>>>>>> d344c651

                void LogInternal(LogLevel level, string message)
                {
                    _ = _server.SendNotificationAsync(NotificationMethods.LoggingMessageNotification, new LoggingMessageNotificationParams
                    {
                        Level = McpServerImpl.ToLoggingLevel(level),
                        Data = JsonSerializer.SerializeToElement(message, McpJsonUtilities.JsonContext.Default.String),
                        Logger = _categoryName,
                    });
                }
            }
        }
    }
<<<<<<< HEAD
=======

    /// <summary>Maps a <see cref="LogLevel"/> to a <see cref="LoggingLevel"/>.</summary>
    internal static LoggingLevel ToLoggingLevel(LogLevel level) =>
        level switch
        {
            LogLevel.Trace => Protocol.LoggingLevel.Debug,
            LogLevel.Debug => Protocol.LoggingLevel.Debug,
            LogLevel.Information => Protocol.LoggingLevel.Info,
            LogLevel.Warning => Protocol.LoggingLevel.Warning,
            LogLevel.Error => Protocol.LoggingLevel.Error,
            LogLevel.Critical => Protocol.LoggingLevel.Critical,
            _ => Protocol.LoggingLevel.Emergency,
        };

    [LoggerMessage(Level = LogLevel.Error, Message = "\"{ToolName}\" threw an unhandled exception.")]
    private partial void ToolCallError(string toolName, Exception exception);
>>>>>>> d344c651
}<|MERGE_RESOLUTION|>--- conflicted
+++ resolved
@@ -7,17 +7,12 @@
 
 namespace ModelContextProtocol.Server;
 
-<<<<<<< HEAD
 /// <summary>
 /// Represents an instance of a Model Context Protocol (MCP) server that connects to and communicates with an MCP client.
 /// </summary>
 #pragma warning disable CS0618 // Type or member is obsolete
 public abstract class McpServer : McpSession, IMcpServer
 #pragma warning restore CS0618 // Type or member is obsolete
-=======
-/// <inheritdoc />
-internal sealed partial class McpServer : McpEndpoint, IMcpServer
->>>>>>> d344c651
 {
     /// <summary>
     /// Gets the capabilities supported by the client.
@@ -128,29 +123,7 @@
     {
         Throw.IfNull(messages);
 
-<<<<<<< HEAD
         StringBuilder? systemPrompt = null;
-=======
-        var completeHandler = completionsCapability.CompleteHandler ?? (static async (_, __) => new CompleteResult());
-        completeHandler = BuildFilterPipeline(completeHandler, options.Filters.CompleteFilters);
-
-        ServerCapabilities.Completions = new()
-        {
-            CompleteHandler = completeHandler
-        };
-
-        SetHandler(
-            RequestMethods.CompletionComplete,
-            ServerCapabilities.Completions.CompleteHandler,
-            McpJsonUtilities.JsonContext.Default.CompleteRequestParams,
-            McpJsonUtilities.JsonContext.Default.CompleteResult);
-    }
-
-    private void ConfigureExperimental(McpServerOptions options)
-    {
-        ServerCapabilities.Experimental = options.Capabilities?.Experimental;
-    }
->>>>>>> d344c651
 
         if (options?.Instructions is { } instructions)
         {
@@ -220,29 +193,16 @@
         }
 
         var result = await SampleAsync(new()
-            {
-<<<<<<< HEAD
-                Messages = samplingMessages,
-                MaxTokens = options?.MaxOutputTokens,
-                StopSequences = options?.StopSequences?.ToArray(),
-                SystemPrompt = systemPrompt?.ToString(),
-                Temperature = options?.Temperature,
-                ModelPreferences = modelPreferences,
-            }, cancellationToken).ConfigureAwait(false);
+        {
+            Messages = samplingMessages,
+            MaxTokens = options?.MaxOutputTokens,
+            StopSequences = options?.StopSequences?.ToArray(),
+            SystemPrompt = systemPrompt?.ToString(),
+            Temperature = options?.Temperature,
+            ModelPreferences = modelPreferences,
+        }, cancellationToken).ConfigureAwait(false);
 
         AIContent? responseContent = result.Content.ToAIContent();
-=======
-                if (request.MatchedPrimitive is McpServerResource matchedResource)
-                {
-                    if (await matchedResource.ReadAsync(request, cancellationToken).ConfigureAwait(false) is { } result)
-                    {
-                        return result;
-                    }
-                }
-
-                return await originalReadResourceHandler(request, cancellationToken).ConfigureAwait(false);
-            };
->>>>>>> d344c651
 
         return new(new ChatMessage(result.Role is Role.User ? ChatRole.User : ChatRole.Assistant, responseContent is not null ? [responseContent] : []))
         {
@@ -255,7 +215,6 @@
         };
     }
 
-<<<<<<< HEAD
     /// <summary>
     /// Creates an <see cref="IChatClient"/> wrapper that can be used to send sampling requests to the client.
     /// </summary>
@@ -265,83 +224,6 @@
     {
         ThrowIfSamplingUnsupported();
         return new SamplingChatClient(this);
-=======
-        listResourcesHandler = BuildFilterPipeline(listResourcesHandler, options.Filters.ListResourcesFilters);
-        listResourceTemplatesHandler = BuildFilterPipeline(listResourceTemplatesHandler, options.Filters.ListResourceTemplatesFilters);
-        readResourceHandler = BuildFilterPipeline(readResourceHandler, options.Filters.ReadResourceFilters, handler =>
-            async (request, cancellationToken) =>
-            {
-                // Initial handler that sets MatchedPrimitive
-                if (request.Params?.Uri is { } uri && resources is not null)
-                {
-                    // First try an O(1) lookup by exact match.
-                    if (resources.TryGetPrimitive(uri, out var resource))
-                    {
-                        request.MatchedPrimitive = resource;
-                    }
-                    else
-                    {
-                        // Fall back to an O(N) lookup, trying to match against each URI template.
-                        // The number of templates is controlled by the server developer, and the number is expected to be
-                        // not terribly large. If that changes, this can be tweaked to enable a more efficient lookup.
-                        foreach (var resourceTemplate in resources)
-                        {
-                            // Check if this template would handle the request by testing if ReadAsync would succeed
-                            if (resourceTemplate.IsTemplated)
-                            {
-                                // This is a simplified check - a more robust implementation would match the URI pattern
-                                // For now, we'll let the actual handler attempt the match
-                                request.MatchedPrimitive = resourceTemplate;
-                                break;
-                            }
-                        }
-                    }
-                }
-
-                return await handler(request, cancellationToken).ConfigureAwait(false);
-            });
-        subscribeHandler = BuildFilterPipeline(subscribeHandler, options.Filters.SubscribeToResourcesFilters);
-        unsubscribeHandler = BuildFilterPipeline(unsubscribeHandler, options.Filters.UnsubscribeFromResourcesFilters);
-
-        ServerCapabilities.Resources.ListResourcesHandler = listResourcesHandler;
-        ServerCapabilities.Resources.ListResourceTemplatesHandler = listResourceTemplatesHandler;
-        ServerCapabilities.Resources.ReadResourceHandler = readResourceHandler;
-        ServerCapabilities.Resources.ResourceCollection = resources;
-        ServerCapabilities.Resources.SubscribeToResourcesHandler = subscribeHandler;
-        ServerCapabilities.Resources.UnsubscribeFromResourcesHandler = unsubscribeHandler;
-        ServerCapabilities.Resources.ListChanged = listChanged;
-        ServerCapabilities.Resources.Subscribe = subscribe;
-
-        SetHandler(
-            RequestMethods.ResourcesList,
-            listResourcesHandler,
-            McpJsonUtilities.JsonContext.Default.ListResourcesRequestParams,
-            McpJsonUtilities.JsonContext.Default.ListResourcesResult);
-
-        SetHandler(
-            RequestMethods.ResourcesTemplatesList,
-            listResourceTemplatesHandler,
-            McpJsonUtilities.JsonContext.Default.ListResourceTemplatesRequestParams,
-            McpJsonUtilities.JsonContext.Default.ListResourceTemplatesResult);
-
-        SetHandler(
-            RequestMethods.ResourcesRead,
-            readResourceHandler,
-            McpJsonUtilities.JsonContext.Default.ReadResourceRequestParams,
-            McpJsonUtilities.JsonContext.Default.ReadResourceResult);
-
-        SetHandler(
-            RequestMethods.ResourcesSubscribe,
-            subscribeHandler,
-            McpJsonUtilities.JsonContext.Default.SubscribeRequestParams,
-            McpJsonUtilities.JsonContext.Default.EmptyResult);
-
-        SetHandler(
-            RequestMethods.ResourcesUnsubscribe,
-            unsubscribeHandler,
-            McpJsonUtilities.JsonContext.Default.UnsubscribeRequestParams,
-            McpJsonUtilities.JsonContext.Default.EmptyResult);
->>>>>>> d344c651
     }
 
     /// <summary>Gets an <see cref="ILogger"/> on which logged messages will be sent as notifications to the client.</summary>
@@ -410,55 +292,11 @@
         {
             if (ServerOptions.KnownClientInfo is not null)
             {
-<<<<<<< HEAD
                 throw new InvalidOperationException("Roots are not supported in stateless mode.");
             }
-=======
-                if (request.MatchedPrimitive is McpServerPrompt prompt)
-                {
-                    return prompt.GetAsync(request, cancellationToken);
-                }
-
-                return originalGetPromptHandler(request, cancellationToken);
-            };
->>>>>>> d344c651
 
             throw new InvalidOperationException("Client does not support roots.");
         }
-<<<<<<< HEAD
-=======
-
-        listPromptsHandler = BuildFilterPipeline(listPromptsHandler, options.Filters.ListPromptsFilters);
-        getPromptHandler = BuildFilterPipeline(getPromptHandler, options.Filters.GetPromptFilters, handler =>
-            (request, cancellationToken) =>
-            {
-                // Initial handler that sets MatchedPrimitive
-                if (request.Params?.Name is { } promptName && prompts is not null &&
-                    prompts.TryGetPrimitive(promptName, out var prompt))
-                {
-                    request.MatchedPrimitive = prompt;
-                }
-
-                return handler(request, cancellationToken);
-            });
-
-        ServerCapabilities.Prompts.ListPromptsHandler = listPromptsHandler;
-        ServerCapabilities.Prompts.GetPromptHandler = getPromptHandler;
-        ServerCapabilities.Prompts.PromptCollection = prompts;
-        ServerCapabilities.Prompts.ListChanged = listChanged;
-
-        SetHandler(
-            RequestMethods.PromptsList,
-            listPromptsHandler,
-            McpJsonUtilities.JsonContext.Default.ListPromptsRequestParams,
-            McpJsonUtilities.JsonContext.Default.ListPromptsResult);
-
-        SetHandler(
-            RequestMethods.PromptsGet,
-            getPromptHandler,
-            McpJsonUtilities.JsonContext.Default.GetPromptRequestParams,
-            McpJsonUtilities.JsonContext.Default.GetPromptResult);
->>>>>>> d344c651
     }
 
     private void ThrowIfElicitationUnsupported()
@@ -492,16 +330,9 @@
             var response = await GetResponseAsync(messages, options, cancellationToken).ConfigureAwait(false);
             foreach (var update in response.ToChatResponseUpdates())
             {
-<<<<<<< HEAD
                 yield return update;
             }
         }
-=======
-                if (request.MatchedPrimitive is McpServerTool tool)
-                {
-                    return tool.InvokeAsync(request, cancellationToken);
-                }
->>>>>>> d344c651
 
         /// <inheritdoc/>
         object? IChatClient.GetService(Type serviceType, object? serviceKey)
@@ -515,72 +346,8 @@
                 null;
         }
 
-<<<<<<< HEAD
         /// <inheritdoc/>
         void IDisposable.Dispose() { } // nop
-=======
-        listToolsHandler = BuildFilterPipeline(listToolsHandler, options.Filters.ListToolsFilters);
-        callToolHandler = BuildFilterPipeline(callToolHandler, options.Filters.CallToolFilters, handler =>
-            (request, cancellationToken) =>
-            {
-                // Initial handler that sets MatchedPrimitive
-                if (request.Params?.Name is { } toolName && tools is not null &&
-                    tools.TryGetPrimitive(toolName, out var tool))
-                {
-                    request.MatchedPrimitive = tool;
-                }
-
-                return handler(request, cancellationToken);
-            }, handler =>
-            async (request, cancellationToken) =>
-            {
-                // Final handler that provides exception handling only for tool execution
-                // Only wrap tool execution in try-catch, not tool resolution
-                if (request.MatchedPrimitive is McpServerTool)
-                {
-                    try
-                    {
-                        return await handler(request, cancellationToken).ConfigureAwait(false);
-                    }
-                    catch (Exception e) when (e is not OperationCanceledException)
-                    {
-                        ToolCallError(request.Params?.Name ?? string.Empty, e);
-
-                        string errorMessage = e is McpException ?
-                            $"An error occurred invoking '{request.Params?.Name}': {e.Message}" :
-                            $"An error occurred invoking '{request.Params?.Name}'.";
-
-                        return new()
-                        {
-                            IsError = true,
-                            Content = [new TextContentBlock { Text = errorMessage }],
-                        };
-                    }
-                }
-                else
-                {
-                    // For unmatched tools, let exceptions bubble up as protocol errors
-                    return await handler(request, cancellationToken).ConfigureAwait(false);
-                }
-            });
-
-        ServerCapabilities.Tools.ListToolsHandler = listToolsHandler;
-        ServerCapabilities.Tools.CallToolHandler = callToolHandler;
-        ServerCapabilities.Tools.ToolCollection = tools;
-        ServerCapabilities.Tools.ListChanged = listChanged;
-
-        SetHandler(
-            RequestMethods.ToolsList,
-            listToolsHandler,
-            McpJsonUtilities.JsonContext.Default.ListToolsRequestParams,
-            McpJsonUtilities.JsonContext.Default.ListToolsResult);
-
-        SetHandler(
-            RequestMethods.ToolsCall,
-            callToolHandler,
-            McpJsonUtilities.JsonContext.Default.CallToolRequestParams,
-            McpJsonUtilities.JsonContext.Default.CallToolResult);
->>>>>>> d344c651
     }
 
     /// <summary>
@@ -591,7 +358,6 @@
     {
         private readonly McpServer _server;
 
-<<<<<<< HEAD
         public ClientLoggerProvider(McpServer server) => _server = server;
 
         /// <inheritdoc />
@@ -601,78 +367,19 @@
 
             return new ClientLogger(_server, categoryName);
         }
-=======
-        // Apply filters to the handler
-        if (setLoggingLevelHandler is not null)
-        {
-            setLoggingLevelHandler = BuildFilterPipeline(setLoggingLevelHandler, options.Filters.SetLoggingLevelFilters);
-        }
-
-        ServerCapabilities.Logging = new();
-        ServerCapabilities.Logging.SetLoggingLevelHandler = setLoggingLevelHandler;
-
-        RequestHandlers.Set(
-            RequestMethods.LoggingSetLevel,
-            (request, jsonRpcRequest, cancellationToken) =>
-            {
-                // Store the provided level.
-                if (request is not null)
-                {
-                    if (_loggingLevel is null)
-                    {
-                        Interlocked.CompareExchange(ref _loggingLevel, new(request.Level), null);
-                    }
-
-                    _loggingLevel.Value = request.Level;
-                }
-
-                // If a handler was provided, now delegate to it.
-                if (setLoggingLevelHandler is not null)
-                {
-                    return InvokeHandlerAsync(setLoggingLevelHandler, request, jsonRpcRequest, cancellationToken);
-                }
->>>>>>> d344c651
 
         /// <inheritdoc />
         void IDisposable.Dispose() { }
 
-<<<<<<< HEAD
         private sealed class ClientLogger : ILogger
-=======
-    private ValueTask<TResult> InvokeHandlerAsync<TParams, TResult>(
-        McpRequestHandler<TParams, TResult> handler,
-        TParams? args,
-        JsonRpcRequest jsonRpcRequest,
-        CancellationToken cancellationToken = default)
-    {
-        return _servicesScopePerRequest ?
-            InvokeScopedAsync(handler, args, jsonRpcRequest, cancellationToken) :
-            handler(new(new DestinationBoundMcpServer(this, jsonRpcRequest.Context?.RelatedTransport), jsonRpcRequest) { Params = args }, cancellationToken);
-
-        async ValueTask<TResult> InvokeScopedAsync(
-            McpRequestHandler<TParams, TResult> handler,
-            TParams? args,
-            JsonRpcRequest jsonRpcRequest,
-            CancellationToken cancellationToken)
->>>>>>> d344c651
         {
             private readonly McpServer _server;
             private readonly string _categoryName;
 
             public ClientLogger(McpServer server, string categoryName)
             {
-<<<<<<< HEAD
                 _server = server;
                 _categoryName = categoryName;
-=======
-                return await handler(
-                    new RequestContext<TParams>(new DestinationBoundMcpServer(this, jsonRpcRequest.Context?.RelatedTransport), jsonRpcRequest)
-                    {
-                        Services = scope?.ServiceProvider ?? Services,
-                        Params = args
-                    },
-                    cancellationToken).ConfigureAwait(false);
->>>>>>> d344c651
             }
 
             /// <inheritdoc />
@@ -692,56 +399,9 @@
                     return;
                 }
 
-<<<<<<< HEAD
                 Throw.IfNull(formatter);
 
                 LogInternal(logLevel, formatter(state, exception));
-=======
-    private void SetHandler<TParams, TResult>(
-        string method,
-        McpRequestHandler<TParams, TResult> handler,
-        JsonTypeInfo<TParams> requestTypeInfo,
-        JsonTypeInfo<TResult> responseTypeInfo)
-    {
-        RequestHandlers.Set(method,
-            (request, jsonRpcRequest, cancellationToken) =>
-                InvokeHandlerAsync(handler, request, jsonRpcRequest, cancellationToken),
-            requestTypeInfo, responseTypeInfo);
-    }
-
-    private static McpRequestHandler<TParams, TResult> BuildFilterPipeline<TParams, TResult>(
-        McpRequestHandler<TParams, TResult> baseHandler,
-        List<McpRequestFilter<TParams, TResult>> filters,
-        McpRequestFilter<TParams, TResult>? initialHandler = null,
-        McpRequestFilter<TParams, TResult>? finalHandler = null)
-    {
-        var current = baseHandler;
-
-        if (finalHandler is not null)
-        {
-            current = finalHandler(current);
-        }
-
-        for (int i = filters.Count - 1; i >= 0; i--)
-        {
-            current = filters[i](current);
-        }
-
-        if (initialHandler is not null)
-        {
-            current = initialHandler(current);
-        }
-
-        return current;
-    }
-
-    private void UpdateEndpointNameWithClientInfo()
-    {
-        if (ClientInfo is null)
-        {
-            return;
-        }
->>>>>>> d344c651
 
                 void LogInternal(LogLevel level, string message)
                 {
@@ -755,23 +415,4 @@
             }
         }
     }
-<<<<<<< HEAD
-=======
-
-    /// <summary>Maps a <see cref="LogLevel"/> to a <see cref="LoggingLevel"/>.</summary>
-    internal static LoggingLevel ToLoggingLevel(LogLevel level) =>
-        level switch
-        {
-            LogLevel.Trace => Protocol.LoggingLevel.Debug,
-            LogLevel.Debug => Protocol.LoggingLevel.Debug,
-            LogLevel.Information => Protocol.LoggingLevel.Info,
-            LogLevel.Warning => Protocol.LoggingLevel.Warning,
-            LogLevel.Error => Protocol.LoggingLevel.Error,
-            LogLevel.Critical => Protocol.LoggingLevel.Critical,
-            _ => Protocol.LoggingLevel.Emergency,
-        };
-
-    [LoggerMessage(Level = LogLevel.Error, Message = "\"{ToolName}\" threw an unhandled exception.")]
-    private partial void ToolCallError(string toolName, Exception exception);
->>>>>>> d344c651
 }