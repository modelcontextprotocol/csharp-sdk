using ModelContextProtocol.Client;
using ModelContextProtocol.Protocol;
using ModelContextProtocol.Server;
using System.Text.Json;
using System.Text.Json.Nodes;
using System.Text.Json.Serialization.Metadata;

namespace ModelContextProtocol;

/// <summary>
/// Represents a client or server Model Context Protocol (MCP) session.
/// </summary>
/// <remarks>
/// <para>
/// The MCP session provides the core communication functionality used by both clients and servers:
/// <list type="bullet">
///   <item>Sending JSON-RPC requests and receiving responses.</item>
///   <item>Sending notifications to the connected session.</item>
///   <item>Registering handlers for receiving notifications.</item>
/// </list>
/// </para>
/// <para>
/// <see cref="McpSession"/> serves as the base interface for both <see cref="McpClient"/> and 
/// <see cref="McpServer"/> interfaces, providing the common functionality needed for MCP protocol 
/// communication. Most applications will use these more specific interfaces rather than working with 
/// <see cref="McpSession"/> directly.
/// </para>
/// <para>
/// All MCP sessions should be properly disposed after use as they implement <see cref="IAsyncDisposable"/>.
/// </para>
/// </remarks>
#pragma warning disable CS0618 // Type or member is obsolete
public abstract class McpSession : IMcpEndpoint, IAsyncDisposable
#pragma warning restore CS0618 // Type or member is obsolete
{
    /// <summary>Gets an identifier associated with the current MCP session.</summary>
    /// <remarks>
    /// Typically populated in transports supporting multiple sessions such as Streamable HTTP or SSE.
    /// Can return <see langword="null"/> if the session hasn't initialized or if the transport doesn't
    /// support multiple sessions (as is the case with STDIO).
    /// </remarks>
    public abstract string? SessionId { get; }

    /// <summary>
    /// Sends a JSON-RPC request to the connected session and waits for a response.
    /// </summary>
    /// <param name="request">The JSON-RPC request to send.</param>
    /// <param name="cancellationToken">The <see cref="CancellationToken"/> to monitor for cancellation requests. The default is <see cref="CancellationToken.None"/>.</param>
    /// <returns>A task containing the session's response.</returns>
    /// <exception cref="InvalidOperationException">The transport is not connected, or another error occurs during request processing.</exception>
    /// <exception cref="McpException">An error occured during request processing.</exception>
    /// <remarks>
    /// This method provides low-level access to send raw JSON-RPC requests. For most use cases,
    /// consider using the strongly-typed methods that provide a more convenient API.
    /// </remarks>
    public abstract Task<JsonRpcResponse> SendRequestAsync(JsonRpcRequest request, CancellationToken cancellationToken = default);

    /// <summary>
    /// Sends a JSON-RPC message to the connected session.
    /// </summary>
    /// <param name="message">
    /// The JSON-RPC message to send. This can be any type that implements JsonRpcMessage, such as
    /// JsonRpcRequest, JsonRpcResponse, JsonRpcNotification, or JsonRpcError.
    /// </param>
    /// <param name="cancellationToken">The <see cref="CancellationToken"/> to monitor for cancellation requests. The default is <see cref="CancellationToken.None"/>.</param>
    /// <returns>A task that represents the asynchronous send operation.</returns>
    /// <exception cref="InvalidOperationException">The transport is not connected.</exception>
    /// <exception cref="ArgumentNullException"><paramref name="message"/> is <see langword="null"/>.</exception>
    /// <remarks>
    /// <para>
    /// This method provides low-level access to send any JSON-RPC message. For specific message types,
    /// consider using the higher-level methods such as <see cref="SendRequestAsync"/> or methods
    /// on this class that provide a simpler API.
    /// </para>
    /// <para>
    /// The method will serialize the message and transmit it using the underlying transport mechanism.
    /// </para>
    /// </remarks>
    public abstract Task SendMessageAsync(JsonRpcMessage message, CancellationToken cancellationToken = default);

    /// <summary>Registers a handler to be invoked when a notification for the specified method is received.</summary>
    /// <param name="method">The notification method.</param>
    /// <param name="handler">The handler to be invoked.</param>
    /// <returns>An <see cref="IDisposable"/> that will remove the registered handler when disposed.</returns>
    public abstract IAsyncDisposable RegisterNotificationHandler(string method, Func<JsonRpcNotification, CancellationToken, ValueTask> handler);

    /// <inheritdoc/>
    public abstract ValueTask DisposeAsync();

    /// <summary>
    /// Sends a JSON-RPC request and attempts to deserialize the result to <typeparamref name="TResult"/>.
    /// </summary>
<<<<<<< HEAD
    /// <typeparam name="TParameters">The type of the request parameters to serialize from.</typeparam>
    /// <typeparam name="TResult">The type of the result to deserialize to.</typeparam>
    /// <param name="method">The JSON-RPC method name to invoke.</param>
    /// <param name="parameters">Object representing the request parameters.</param>
    /// <param name="requestId">The request id for the request.</param>
    /// <param name="serializerOptions">The options governing request serialization.</param>
    /// <param name="cancellationToken">The <see cref="CancellationToken"/> to monitor for cancellation requests. The default is <see cref="CancellationToken.None"/>.</param>
    /// <returns>A task that represents the asynchronous operation. The task result contains the deserialized result.</returns>
    public ValueTask<TResult> SendRequestAsync<TParameters, TResult>(
        string method,
        TParameters parameters,
        JsonSerializerOptions? serializerOptions = null,
        RequestId requestId = default,
        CancellationToken cancellationToken = default)
        where TResult : notnull
=======
    public async Task ProcessMessagesAsync(CancellationToken cancellationToken)
    {
        try
        {
            await foreach (var message in _transport.MessageReader.ReadAllAsync(cancellationToken).ConfigureAwait(false))
            {
                LogMessageRead(EndpointName, message.GetType().Name);

                // Fire and forget the message handling to avoid blocking the transport.
                if (message.Context?.ExecutionContext is null)
                {
                    _ = ProcessMessageAsync();
                }
                else
                {
                    // Flow the execution context from the HTTP request corresponding to this message if provided.
                    ExecutionContext.Run(message.Context.ExecutionContext, _ => _ = ProcessMessageAsync(), null);
                }

                async Task ProcessMessageAsync()
                {
                    JsonRpcMessageWithId? messageWithId = message as JsonRpcMessageWithId;
                    CancellationTokenSource? combinedCts = null;
                    try
                    {
                        // Register before we yield, so that the tracking is guaranteed to be there
                        // when subsequent messages arrive, even if the asynchronous processing happens
                        // out of order.
                        if (messageWithId is not null)
                        {
                            combinedCts = CancellationTokenSource.CreateLinkedTokenSource(cancellationToken);
                            _handlingRequests[messageWithId.Id] = combinedCts;
                        }

                        // If we await the handler without yielding first, the transport may not be able to read more messages,
                        // which could lead to a deadlock if the handler sends a message back.
#if NET
                        await Task.CompletedTask.ConfigureAwait(ConfigureAwaitOptions.ForceYielding);
#else
                        await default(ForceYielding);
#endif

                        // Handle the message.
                        await HandleMessageAsync(message, combinedCts?.Token ?? cancellationToken).ConfigureAwait(false);
                    }
                    catch (Exception ex)
                    {
                        // Only send responses for request errors that aren't user-initiated cancellation.
                        bool isUserCancellation =
                            ex is OperationCanceledException &&
                            !cancellationToken.IsCancellationRequested &&
                            combinedCts?.IsCancellationRequested is true;

                        if (!isUserCancellation && message is JsonRpcRequest request)
                        {
                            LogRequestHandlerException(EndpointName, request.Method, ex);

                            JsonRpcErrorDetail detail = ex is McpException mcpe ?
                                new()
                                {
                                    Code = (int)mcpe.ErrorCode,
                                    Message = mcpe.Message,
                                } :
                                new()
                                {
                                    Code = (int)McpErrorCode.InternalError,
                                    Message = "An error occurred.",
                                };

                            var errorMessage = new JsonRpcError
                            {
                                Id = request.Id,
                                JsonRpc = "2.0",
                                Error = detail,
                                Context = new JsonRpcMessageContext { RelatedTransport = request.Context?.RelatedTransport },
                            };

                            await SendMessageAsync(errorMessage, cancellationToken).ConfigureAwait(false);
                        }
                        else if (ex is not OperationCanceledException)
                        {
                            if (_logger.IsEnabled(LogLevel.Trace))
                            {
                                LogMessageHandlerExceptionSensitive(EndpointName, message.GetType().Name, JsonSerializer.Serialize(message, McpJsonUtilities.JsonContext.Default.JsonRpcMessage), ex);
                            }
                            else
                            {
                                LogMessageHandlerException(EndpointName, message.GetType().Name, ex);
                            }
                        }
                    }
                    finally
                    {
                        if (messageWithId is not null)
                        {
                            _handlingRequests.TryRemove(messageWithId.Id, out _);
                            combinedCts!.Dispose();
                        }
                    }
                }
            }
        }
        catch (OperationCanceledException) when (cancellationToken.IsCancellationRequested)
        {
            // Normal shutdown
            LogEndpointMessageProcessingCanceled(EndpointName);
        }
        finally
        {
            // Fail any pending requests, as they'll never be satisfied.
            foreach (var entry in _pendingRequests)
            {
                entry.Value.TrySetException(new IOException("The server shut down unexpectedly."));
            }
        }
    }

    private async Task HandleMessageAsync(JsonRpcMessage message, CancellationToken cancellationToken)
    {
        Histogram<double> durationMetric = _isServer ? s_serverOperationDuration : s_clientOperationDuration;
        string method = GetMethodName(message);

        long? startingTimestamp = durationMetric.Enabled ? Stopwatch.GetTimestamp() : null;

        Activity? activity = Diagnostics.ShouldInstrumentMessage(message) ?
            Diagnostics.ActivitySource.StartActivity(
                CreateActivityName(method),
                ActivityKind.Server,
                parentContext: _propagator.ExtractActivityContext(message),
                links: Diagnostics.ActivityLinkFromCurrent()) :
            null;

        TagList tags = default;
        bool addTags = activity is { IsAllDataRequested: true } || startingTimestamp is not null;
        try
        {
            if (addTags)
            {
                AddTags(ref tags, activity, message, method);
            }

            switch (message)
            {
                case JsonRpcRequest request:
                    var result = await HandleRequest(request, cancellationToken).ConfigureAwait(false);
                    AddResponseTags(ref tags, activity, result, method);
                    break;

                case JsonRpcNotification notification:
                    await HandleNotification(notification, cancellationToken).ConfigureAwait(false);
                    break;

                case JsonRpcMessageWithId messageWithId:
                    HandleMessageWithId(message, messageWithId);
                    break;

                default:
                    LogEndpointHandlerUnexpectedMessageType(EndpointName, message.GetType().Name);
                    break;
            }
        }
        catch (Exception e) when (addTags)
        {
            AddExceptionTags(ref tags, activity, e);
            throw;
        }
        finally
        {
            FinalizeDiagnostics(activity, startingTimestamp, durationMetric, ref tags);
        }
    }

    private async Task HandleNotification(JsonRpcNotification notification, CancellationToken cancellationToken)
>>>>>>> d344c651
    {
        serializerOptions ??= McpJsonUtilities.DefaultOptions;
        serializerOptions.MakeReadOnly();

        JsonTypeInfo<TParameters> paramsTypeInfo = serializerOptions.GetTypeInfo<TParameters>();
        JsonTypeInfo<TResult> resultTypeInfo = serializerOptions.GetTypeInfo<TResult>();
        return SendRequestAsync(method, parameters, paramsTypeInfo, resultTypeInfo, requestId, cancellationToken);
    }

    /// <summary>
    /// Sends a JSON-RPC request and attempts to deserialize the result to <typeparamref name="TResult"/>.
    /// </summary>
    /// <typeparam name="TParameters">The type of the request parameters to serialize from.</typeparam>
    /// <typeparam name="TResult">The type of the result to deserialize to.</typeparam>
    /// <param name="method">The JSON-RPC method name to invoke.</param>
    /// <param name="parameters">Object representing the request parameters.</param>
    /// <param name="parametersTypeInfo">The type information for request parameter serialization.</param>
    /// <param name="resultTypeInfo">The type information for request parameter deserialization.</param>
    /// <param name="requestId">The request id for the request.</param>
    /// <param name="cancellationToken">The <see cref="CancellationToken"/> to monitor for cancellation requests. The default is <see cref="CancellationToken.None"/>.</param>
    /// <returns>A task that represents the asynchronous operation. The task result contains the deserialized result.</returns>
    internal async ValueTask<TResult> SendRequestAsync<TParameters, TResult>(
        string method,
        TParameters parameters,
        JsonTypeInfo<TParameters> parametersTypeInfo,
        JsonTypeInfo<TResult> resultTypeInfo,
        RequestId requestId = default,
        CancellationToken cancellationToken = default)
        where TResult : notnull
    {
<<<<<<< HEAD
        Throw.IfNullOrWhiteSpace(method);
        Throw.IfNull(parametersTypeInfo);
        Throw.IfNull(resultTypeInfo);
=======
        if (!_requestHandlers.TryGetValue(request.Method, out var handler))
        {
            LogNoHandlerFoundForRequest(EndpointName, request.Method);
            throw new McpException($"Method '{request.Method}' is not available.", McpErrorCode.MethodNotFound);
        }

        LogRequestHandlerCalled(EndpointName, request.Method);
        JsonNode? result = await handler(request, cancellationToken).ConfigureAwait(false);
        LogRequestHandlerCompleted(EndpointName, request.Method);

        await SendMessageAsync(new JsonRpcResponse
        {
            Id = request.Id,
            Result = result,
            Context = request.Context,
        }, cancellationToken).ConfigureAwait(false);

        return result;
    }
>>>>>>> d344c651

        JsonRpcRequest jsonRpcRequest = new()
        {
            Id = requestId,
            Method = method,
            Params = JsonSerializer.SerializeToNode(parameters, parametersTypeInfo),
        };

<<<<<<< HEAD
        JsonRpcResponse response = await SendRequestAsync(jsonRpcRequest, cancellationToken).ConfigureAwait(false);
        return JsonSerializer.Deserialize(response.Result, resultTypeInfo) ?? throw new JsonException("Unexpected JSON result in response.");
=======
        return cancellationToken.Register(static objState =>
        {
            var state = (Tuple<McpSession, JsonRpcRequest>)objState!;
            _ = state.Item1.SendMessageAsync(new JsonRpcNotification
            {
                Method = NotificationMethods.CancelledNotification,
                Params = JsonSerializer.SerializeToNode(new CancelledNotificationParams { RequestId = state.Item2.Id }, McpJsonUtilities.JsonContext.Default.CancelledNotificationParams),
                Context = new JsonRpcMessageContext { RelatedTransport = state.Item2.Context?.RelatedTransport },
            });
        }, Tuple.Create(this, request));
>>>>>>> d344c651
    }

    /// <summary>
    /// Sends a parameterless notification to the connected session.
    /// </summary>
    /// <param name="method">The notification method name.</param>
    /// <param name="cancellationToken">The <see cref="CancellationToken"/> to monitor for cancellation requests. The default is <see cref="CancellationToken.None"/>.</param>
    /// <returns>A task that represents the asynchronous send operation.</returns>
    /// <remarks>
    /// <para>
    /// This method sends a notification without any parameters. Notifications are one-way messages 
    /// that don't expect a response. They are commonly used for events, status updates, or to signal 
    /// changes in state.
    /// </para>
    /// </remarks>
    public Task SendNotificationAsync(string method, CancellationToken cancellationToken = default)
    {
        Throw.IfNullOrWhiteSpace(method);
        return SendMessageAsync(new JsonRpcNotification { Method = method }, cancellationToken);
    }

    /// <summary>
    /// Sends a notification with parameters to the connected session.
    /// </summary>
    /// <typeparam name="TParameters">The type of the notification parameters to serialize.</typeparam>
    /// <param name="method">The JSON-RPC method name for the notification.</param>
    /// <param name="parameters">Object representing the notification parameters.</param>
    /// <param name="serializerOptions">The options governing parameter serialization. If null, default options are used.</param>
    /// <param name="cancellationToken">The <see cref="CancellationToken"/> to monitor for cancellation requests. The default is <see cref="CancellationToken.None"/>.</param>
    /// <returns>A task that represents the asynchronous send operation.</returns>
    /// <remarks>
    /// <para>
    /// This method sends a notification with parameters to the connected session. Notifications are one-way 
    /// messages that don't expect a response, commonly used for events, status updates, or signaling changes.
    /// </para>
    /// <para>
    /// The parameters object is serialized to JSON according to the provided serializer options or the default 
    /// options if none are specified.
    /// </para>
    /// <para>
    /// The Model Context Protocol defines several standard notification methods in <see cref="NotificationMethods"/>,
    /// but custom methods can also be used for application-specific notifications.
    /// </para>
    /// </remarks>
    public Task SendNotificationAsync<TParameters>(
        string method,
        TParameters parameters,
        JsonSerializerOptions? serializerOptions = null,
        CancellationToken cancellationToken = default)
    {
        serializerOptions ??= McpJsonUtilities.DefaultOptions;
        serializerOptions.MakeReadOnly();

<<<<<<< HEAD
        JsonTypeInfo<TParameters> parametersTypeInfo = serializerOptions.GetTypeInfo<TParameters>();
        return SendNotificationAsync(method, parameters, parametersTypeInfo, cancellationToken);
=======
        cancellationToken.ThrowIfCancellationRequested();

        Histogram<double> durationMetric = _isServer ? s_serverOperationDuration : s_clientOperationDuration;
        string method = GetMethodName(message);

        long? startingTimestamp = durationMetric.Enabled ? Stopwatch.GetTimestamp() : null;
        using Activity? activity = Diagnostics.ShouldInstrumentMessage(message) ?
            Diagnostics.ActivitySource.StartActivity(CreateActivityName(method), ActivityKind.Client) :
            null;

        TagList tags = default;
        bool addTags = activity is { IsAllDataRequested: true } || startingTimestamp is not null;

        // propagate trace context
        _propagator?.InjectActivityContext(activity, message);

        try
        {
            if (addTags)
            {
                AddTags(ref tags, activity, message, method);
            }

            if (_logger.IsEnabled(LogLevel.Trace))
            {
                LogSendingMessageSensitive(EndpointName, JsonSerializer.Serialize(message, McpJsonUtilities.JsonContext.Default.JsonRpcMessage));
            }
            else
            {
                LogSendingMessage(EndpointName);
            }

            await SendToRelatedTransportAsync(message, cancellationToken).ConfigureAwait(false);

            // If the sent notification was a cancellation notification, cancel the pending request's await, as either the
            // server won't be sending a response, or per the specification, the response should be ignored. There are inherent
            // race conditions here, so it's possible and allowed for the operation to complete before we get to this point.
            if (message is JsonRpcNotification { Method: NotificationMethods.CancelledNotification } notification &&
                GetCancelledNotificationParams(notification.Params) is CancelledNotificationParams cn &&
                _pendingRequests.TryRemove(cn.RequestId, out var tcs))
            {
                tcs.TrySetCanceled(default);
            }
        }
        catch (Exception ex) when (addTags)
        {
            AddExceptionTags(ref tags, activity, ex);
            throw;
        }
        finally
        {
            FinalizeDiagnostics(activity, startingTimestamp, durationMetric, ref tags);
        }
    }

    // The JsonRpcMessage should be sent over the RelatedTransport if set. This is used to support the
    // Streamable HTTP transport where the specification states that the server SHOULD include JSON-RPC responses in
    // the HTTP response body for the POST request containing the corresponding JSON-RPC request.
    private Task SendToRelatedTransportAsync(JsonRpcMessage message, CancellationToken cancellationToken)
        => (message.Context?.RelatedTransport ?? _transport).SendMessageAsync(message, cancellationToken);

    private static CancelledNotificationParams? GetCancelledNotificationParams(JsonNode? notificationParams)
    {
        try
        {
            return JsonSerializer.Deserialize(notificationParams, McpJsonUtilities.JsonContext.Default.CancelledNotificationParams);
        }
        catch
        {
            return null;
        }
    }

    private string CreateActivityName(string method) => method;

    private static string GetMethodName(JsonRpcMessage message) =>
        message switch
        {
            JsonRpcRequest request => request.Method,
            JsonRpcNotification notification => notification.Method,
            _ => "unknownMethod"
        };

    private void AddTags(ref TagList tags, Activity? activity, JsonRpcMessage message, string method)
    {
        tags.Add("mcp.method.name", method);
        tags.Add("network.transport", _transportKind);

        // TODO: When using SSE transport, add:
        // - server.address and server.port on client spans and metrics
        // - client.address and client.port on server spans (not metrics because of cardinality) when using SSE transport
        if (activity is { IsAllDataRequested: true })
        {
            // session and request id have high cardinality, so not applying to metric tags
            activity.AddTag("mcp.session.id", _sessionId);

            if (message is JsonRpcMessageWithId withId)
            {
                activity.AddTag("mcp.request.id", withId.Id.Id?.ToString());
            }
        }

        JsonObject? paramsObj = message switch
        {
            JsonRpcRequest request => request.Params as JsonObject,
            JsonRpcNotification notification => notification.Params as JsonObject,
            _ => null
        };

        if (paramsObj == null)
        {
            return;
        }

        string? target = null;
        switch (method)
        {
            case RequestMethods.ToolsCall:
            case RequestMethods.PromptsGet:
                target = GetStringProperty(paramsObj, "name");
                if (target is not null)
                {
                    tags.Add(method == RequestMethods.ToolsCall ? "mcp.tool.name" : "mcp.prompt.name", target);
                }
                break;

            case RequestMethods.ResourcesRead:
            case RequestMethods.ResourcesSubscribe:
            case RequestMethods.ResourcesUnsubscribe:
            case NotificationMethods.ResourceUpdatedNotification:
                target = GetStringProperty(paramsObj, "uri");
                if (target is not null)
                {
                    tags.Add("mcp.resource.uri", target);
                }
                break;
        }

        if (activity is { IsAllDataRequested: true })
        {
            activity.DisplayName = target == null ? method : $"{method} {target}";
        }
    }

    private static void AddExceptionTags(ref TagList tags, Activity? activity, Exception e)
    {
        if (e is AggregateException ae && ae.InnerException is not null and not AggregateException)
        {
            e = ae.InnerException;
        }

        int? intErrorCode =
            (int?)((e as McpException)?.ErrorCode) is int errorCode ? errorCode :
            e is JsonException ? (int)McpErrorCode.ParseError :
            null;

        string? errorType = intErrorCode?.ToString() ?? e.GetType().FullName;
        tags.Add("error.type", errorType);
        if (intErrorCode is not null)
        {
            tags.Add("rpc.jsonrpc.error_code", errorType);
        }

        if (activity is { IsAllDataRequested: true })
        {
            activity.SetStatus(ActivityStatusCode.Error, e.Message);
        }
>>>>>>> d344c651
    }

    /// <summary>
    /// Sends a notification to the server with parameters.
    /// </summary>
    /// <param name="method">The JSON-RPC method name to invoke.</param>
    /// <param name="parameters">Object representing the request parameters.</param>
    /// <param name="parametersTypeInfo">The type information for request parameter serialization.</param>
    /// <param name="cancellationToken">The <see cref="CancellationToken"/> to monitor for cancellation requests. The default is <see cref="CancellationToken.None"/>.</param>
    internal Task SendNotificationAsync<TParameters>(
        string method,
        TParameters parameters,
        JsonTypeInfo<TParameters> parametersTypeInfo,
        CancellationToken cancellationToken = default)
    {
        Throw.IfNullOrWhiteSpace(method);
        Throw.IfNull(parametersTypeInfo);

        JsonNode? parametersJson = JsonSerializer.SerializeToNode(parameters, parametersTypeInfo);
        return SendMessageAsync(new JsonRpcNotification { Method = method, Params = parametersJson }, cancellationToken);
    }

    /// <summary>
    /// Notifies the connected session of progress for a long-running operation.
    /// </summary>
    /// <param name="progressToken">The <see cref="ProgressToken"/> identifying the operation for which progress is being reported.</param>
    /// <param name="progress">The progress update to send, containing information such as percentage complete or status message.</param>
    /// <param name="cancellationToken">The <see cref="CancellationToken"/> to monitor for cancellation requests. The default is <see cref="CancellationToken.None"/>.</param>
    /// <returns>A task representing the completion of the notification operation (not the operation being tracked).</returns>
    /// <exception cref="ArgumentNullException">The current session instance is <see langword="null"/>.</exception>
    /// <remarks>
    /// <para>
    /// This method sends a progress notification to the connected session using the Model Context Protocol's
    /// standardized progress notification format. Progress updates are identified by a <see cref="ProgressToken"/>
    /// that allows the recipient to correlate multiple updates with a specific long-running operation.
    /// </para>
    /// <para>
    /// Progress notifications are sent asynchronously and don't block the operation from continuing.
    /// </para>
    /// </remarks>
    public Task NotifyProgressAsync(
        ProgressToken progressToken,
        ProgressNotificationValue progress, 
        CancellationToken cancellationToken = default)
    {
        return SendNotificationAsync(
            NotificationMethods.ProgressNotification,
            new ProgressNotificationParams
            {
                ProgressToken = progressToken,
                Progress = progress,
            },
            McpJsonUtilities.JsonContext.Default.ProgressNotificationParams,
            cancellationToken);
    }
}<|MERGE_RESOLUTION|>--- conflicted
+++ resolved
@@ -90,7 +90,6 @@
     /// <summary>
     /// Sends a JSON-RPC request and attempts to deserialize the result to <typeparamref name="TResult"/>.
     /// </summary>
-<<<<<<< HEAD
     /// <typeparam name="TParameters">The type of the request parameters to serialize from.</typeparam>
     /// <typeparam name="TResult">The type of the result to deserialize to.</typeparam>
     /// <param name="method">The JSON-RPC method name to invoke.</param>
@@ -106,181 +105,6 @@
         RequestId requestId = default,
         CancellationToken cancellationToken = default)
         where TResult : notnull
-=======
-    public async Task ProcessMessagesAsync(CancellationToken cancellationToken)
-    {
-        try
-        {
-            await foreach (var message in _transport.MessageReader.ReadAllAsync(cancellationToken).ConfigureAwait(false))
-            {
-                LogMessageRead(EndpointName, message.GetType().Name);
-
-                // Fire and forget the message handling to avoid blocking the transport.
-                if (message.Context?.ExecutionContext is null)
-                {
-                    _ = ProcessMessageAsync();
-                }
-                else
-                {
-                    // Flow the execution context from the HTTP request corresponding to this message if provided.
-                    ExecutionContext.Run(message.Context.ExecutionContext, _ => _ = ProcessMessageAsync(), null);
-                }
-
-                async Task ProcessMessageAsync()
-                {
-                    JsonRpcMessageWithId? messageWithId = message as JsonRpcMessageWithId;
-                    CancellationTokenSource? combinedCts = null;
-                    try
-                    {
-                        // Register before we yield, so that the tracking is guaranteed to be there
-                        // when subsequent messages arrive, even if the asynchronous processing happens
-                        // out of order.
-                        if (messageWithId is not null)
-                        {
-                            combinedCts = CancellationTokenSource.CreateLinkedTokenSource(cancellationToken);
-                            _handlingRequests[messageWithId.Id] = combinedCts;
-                        }
-
-                        // If we await the handler without yielding first, the transport may not be able to read more messages,
-                        // which could lead to a deadlock if the handler sends a message back.
-#if NET
-                        await Task.CompletedTask.ConfigureAwait(ConfigureAwaitOptions.ForceYielding);
-#else
-                        await default(ForceYielding);
-#endif
-
-                        // Handle the message.
-                        await HandleMessageAsync(message, combinedCts?.Token ?? cancellationToken).ConfigureAwait(false);
-                    }
-                    catch (Exception ex)
-                    {
-                        // Only send responses for request errors that aren't user-initiated cancellation.
-                        bool isUserCancellation =
-                            ex is OperationCanceledException &&
-                            !cancellationToken.IsCancellationRequested &&
-                            combinedCts?.IsCancellationRequested is true;
-
-                        if (!isUserCancellation && message is JsonRpcRequest request)
-                        {
-                            LogRequestHandlerException(EndpointName, request.Method, ex);
-
-                            JsonRpcErrorDetail detail = ex is McpException mcpe ?
-                                new()
-                                {
-                                    Code = (int)mcpe.ErrorCode,
-                                    Message = mcpe.Message,
-                                } :
-                                new()
-                                {
-                                    Code = (int)McpErrorCode.InternalError,
-                                    Message = "An error occurred.",
-                                };
-
-                            var errorMessage = new JsonRpcError
-                            {
-                                Id = request.Id,
-                                JsonRpc = "2.0",
-                                Error = detail,
-                                Context = new JsonRpcMessageContext { RelatedTransport = request.Context?.RelatedTransport },
-                            };
-
-                            await SendMessageAsync(errorMessage, cancellationToken).ConfigureAwait(false);
-                        }
-                        else if (ex is not OperationCanceledException)
-                        {
-                            if (_logger.IsEnabled(LogLevel.Trace))
-                            {
-                                LogMessageHandlerExceptionSensitive(EndpointName, message.GetType().Name, JsonSerializer.Serialize(message, McpJsonUtilities.JsonContext.Default.JsonRpcMessage), ex);
-                            }
-                            else
-                            {
-                                LogMessageHandlerException(EndpointName, message.GetType().Name, ex);
-                            }
-                        }
-                    }
-                    finally
-                    {
-                        if (messageWithId is not null)
-                        {
-                            _handlingRequests.TryRemove(messageWithId.Id, out _);
-                            combinedCts!.Dispose();
-                        }
-                    }
-                }
-            }
-        }
-        catch (OperationCanceledException) when (cancellationToken.IsCancellationRequested)
-        {
-            // Normal shutdown
-            LogEndpointMessageProcessingCanceled(EndpointName);
-        }
-        finally
-        {
-            // Fail any pending requests, as they'll never be satisfied.
-            foreach (var entry in _pendingRequests)
-            {
-                entry.Value.TrySetException(new IOException("The server shut down unexpectedly."));
-            }
-        }
-    }
-
-    private async Task HandleMessageAsync(JsonRpcMessage message, CancellationToken cancellationToken)
-    {
-        Histogram<double> durationMetric = _isServer ? s_serverOperationDuration : s_clientOperationDuration;
-        string method = GetMethodName(message);
-
-        long? startingTimestamp = durationMetric.Enabled ? Stopwatch.GetTimestamp() : null;
-
-        Activity? activity = Diagnostics.ShouldInstrumentMessage(message) ?
-            Diagnostics.ActivitySource.StartActivity(
-                CreateActivityName(method),
-                ActivityKind.Server,
-                parentContext: _propagator.ExtractActivityContext(message),
-                links: Diagnostics.ActivityLinkFromCurrent()) :
-            null;
-
-        TagList tags = default;
-        bool addTags = activity is { IsAllDataRequested: true } || startingTimestamp is not null;
-        try
-        {
-            if (addTags)
-            {
-                AddTags(ref tags, activity, message, method);
-            }
-
-            switch (message)
-            {
-                case JsonRpcRequest request:
-                    var result = await HandleRequest(request, cancellationToken).ConfigureAwait(false);
-                    AddResponseTags(ref tags, activity, result, method);
-                    break;
-
-                case JsonRpcNotification notification:
-                    await HandleNotification(notification, cancellationToken).ConfigureAwait(false);
-                    break;
-
-                case JsonRpcMessageWithId messageWithId:
-                    HandleMessageWithId(message, messageWithId);
-                    break;
-
-                default:
-                    LogEndpointHandlerUnexpectedMessageType(EndpointName, message.GetType().Name);
-                    break;
-            }
-        }
-        catch (Exception e) when (addTags)
-        {
-            AddExceptionTags(ref tags, activity, e);
-            throw;
-        }
-        finally
-        {
-            FinalizeDiagnostics(activity, startingTimestamp, durationMetric, ref tags);
-        }
-    }
-
-    private async Task HandleNotification(JsonRpcNotification notification, CancellationToken cancellationToken)
->>>>>>> d344c651
     {
         serializerOptions ??= McpJsonUtilities.DefaultOptions;
         serializerOptions.MakeReadOnly();
@@ -311,31 +135,9 @@
         CancellationToken cancellationToken = default)
         where TResult : notnull
     {
-<<<<<<< HEAD
         Throw.IfNullOrWhiteSpace(method);
         Throw.IfNull(parametersTypeInfo);
         Throw.IfNull(resultTypeInfo);
-=======
-        if (!_requestHandlers.TryGetValue(request.Method, out var handler))
-        {
-            LogNoHandlerFoundForRequest(EndpointName, request.Method);
-            throw new McpException($"Method '{request.Method}' is not available.", McpErrorCode.MethodNotFound);
-        }
-
-        LogRequestHandlerCalled(EndpointName, request.Method);
-        JsonNode? result = await handler(request, cancellationToken).ConfigureAwait(false);
-        LogRequestHandlerCompleted(EndpointName, request.Method);
-
-        await SendMessageAsync(new JsonRpcResponse
-        {
-            Id = request.Id,
-            Result = result,
-            Context = request.Context,
-        }, cancellationToken).ConfigureAwait(false);
-
-        return result;
-    }
->>>>>>> d344c651
 
         JsonRpcRequest jsonRpcRequest = new()
         {
@@ -344,21 +146,8 @@
             Params = JsonSerializer.SerializeToNode(parameters, parametersTypeInfo),
         };
 
-<<<<<<< HEAD
         JsonRpcResponse response = await SendRequestAsync(jsonRpcRequest, cancellationToken).ConfigureAwait(false);
         return JsonSerializer.Deserialize(response.Result, resultTypeInfo) ?? throw new JsonException("Unexpected JSON result in response.");
-=======
-        return cancellationToken.Register(static objState =>
-        {
-            var state = (Tuple<McpSession, JsonRpcRequest>)objState!;
-            _ = state.Item1.SendMessageAsync(new JsonRpcNotification
-            {
-                Method = NotificationMethods.CancelledNotification,
-                Params = JsonSerializer.SerializeToNode(new CancelledNotificationParams { RequestId = state.Item2.Id }, McpJsonUtilities.JsonContext.Default.CancelledNotificationParams),
-                Context = new JsonRpcMessageContext { RelatedTransport = state.Item2.Context?.RelatedTransport },
-            });
-        }, Tuple.Create(this, request));
->>>>>>> d344c651
     }
 
     /// <summary>
@@ -412,178 +201,8 @@
         serializerOptions ??= McpJsonUtilities.DefaultOptions;
         serializerOptions.MakeReadOnly();
 
-<<<<<<< HEAD
         JsonTypeInfo<TParameters> parametersTypeInfo = serializerOptions.GetTypeInfo<TParameters>();
         return SendNotificationAsync(method, parameters, parametersTypeInfo, cancellationToken);
-=======
-        cancellationToken.ThrowIfCancellationRequested();
-
-        Histogram<double> durationMetric = _isServer ? s_serverOperationDuration : s_clientOperationDuration;
-        string method = GetMethodName(message);
-
-        long? startingTimestamp = durationMetric.Enabled ? Stopwatch.GetTimestamp() : null;
-        using Activity? activity = Diagnostics.ShouldInstrumentMessage(message) ?
-            Diagnostics.ActivitySource.StartActivity(CreateActivityName(method), ActivityKind.Client) :
-            null;
-
-        TagList tags = default;
-        bool addTags = activity is { IsAllDataRequested: true } || startingTimestamp is not null;
-
-        // propagate trace context
-        _propagator?.InjectActivityContext(activity, message);
-
-        try
-        {
-            if (addTags)
-            {
-                AddTags(ref tags, activity, message, method);
-            }
-
-            if (_logger.IsEnabled(LogLevel.Trace))
-            {
-                LogSendingMessageSensitive(EndpointName, JsonSerializer.Serialize(message, McpJsonUtilities.JsonContext.Default.JsonRpcMessage));
-            }
-            else
-            {
-                LogSendingMessage(EndpointName);
-            }
-
-            await SendToRelatedTransportAsync(message, cancellationToken).ConfigureAwait(false);
-
-            // If the sent notification was a cancellation notification, cancel the pending request's await, as either the
-            // server won't be sending a response, or per the specification, the response should be ignored. There are inherent
-            // race conditions here, so it's possible and allowed for the operation to complete before we get to this point.
-            if (message is JsonRpcNotification { Method: NotificationMethods.CancelledNotification } notification &&
-                GetCancelledNotificationParams(notification.Params) is CancelledNotificationParams cn &&
-                _pendingRequests.TryRemove(cn.RequestId, out var tcs))
-            {
-                tcs.TrySetCanceled(default);
-            }
-        }
-        catch (Exception ex) when (addTags)
-        {
-            AddExceptionTags(ref tags, activity, ex);
-            throw;
-        }
-        finally
-        {
-            FinalizeDiagnostics(activity, startingTimestamp, durationMetric, ref tags);
-        }
-    }
-
-    // The JsonRpcMessage should be sent over the RelatedTransport if set. This is used to support the
-    // Streamable HTTP transport where the specification states that the server SHOULD include JSON-RPC responses in
-    // the HTTP response body for the POST request containing the corresponding JSON-RPC request.
-    private Task SendToRelatedTransportAsync(JsonRpcMessage message, CancellationToken cancellationToken)
-        => (message.Context?.RelatedTransport ?? _transport).SendMessageAsync(message, cancellationToken);
-
-    private static CancelledNotificationParams? GetCancelledNotificationParams(JsonNode? notificationParams)
-    {
-        try
-        {
-            return JsonSerializer.Deserialize(notificationParams, McpJsonUtilities.JsonContext.Default.CancelledNotificationParams);
-        }
-        catch
-        {
-            return null;
-        }
-    }
-
-    private string CreateActivityName(string method) => method;
-
-    private static string GetMethodName(JsonRpcMessage message) =>
-        message switch
-        {
-            JsonRpcRequest request => request.Method,
-            JsonRpcNotification notification => notification.Method,
-            _ => "unknownMethod"
-        };
-
-    private void AddTags(ref TagList tags, Activity? activity, JsonRpcMessage message, string method)
-    {
-        tags.Add("mcp.method.name", method);
-        tags.Add("network.transport", _transportKind);
-
-        // TODO: When using SSE transport, add:
-        // - server.address and server.port on client spans and metrics
-        // - client.address and client.port on server spans (not metrics because of cardinality) when using SSE transport
-        if (activity is { IsAllDataRequested: true })
-        {
-            // session and request id have high cardinality, so not applying to metric tags
-            activity.AddTag("mcp.session.id", _sessionId);
-
-            if (message is JsonRpcMessageWithId withId)
-            {
-                activity.AddTag("mcp.request.id", withId.Id.Id?.ToString());
-            }
-        }
-
-        JsonObject? paramsObj = message switch
-        {
-            JsonRpcRequest request => request.Params as JsonObject,
-            JsonRpcNotification notification => notification.Params as JsonObject,
-            _ => null
-        };
-
-        if (paramsObj == null)
-        {
-            return;
-        }
-
-        string? target = null;
-        switch (method)
-        {
-            case RequestMethods.ToolsCall:
-            case RequestMethods.PromptsGet:
-                target = GetStringProperty(paramsObj, "name");
-                if (target is not null)
-                {
-                    tags.Add(method == RequestMethods.ToolsCall ? "mcp.tool.name" : "mcp.prompt.name", target);
-                }
-                break;
-
-            case RequestMethods.ResourcesRead:
-            case RequestMethods.ResourcesSubscribe:
-            case RequestMethods.ResourcesUnsubscribe:
-            case NotificationMethods.ResourceUpdatedNotification:
-                target = GetStringProperty(paramsObj, "uri");
-                if (target is not null)
-                {
-                    tags.Add("mcp.resource.uri", target);
-                }
-                break;
-        }
-
-        if (activity is { IsAllDataRequested: true })
-        {
-            activity.DisplayName = target == null ? method : $"{method} {target}";
-        }
-    }
-
-    private static void AddExceptionTags(ref TagList tags, Activity? activity, Exception e)
-    {
-        if (e is AggregateException ae && ae.InnerException is not null and not AggregateException)
-        {
-            e = ae.InnerException;
-        }
-
-        int? intErrorCode =
-            (int?)((e as McpException)?.ErrorCode) is int errorCode ? errorCode :
-            e is JsonException ? (int)McpErrorCode.ParseError :
-            null;
-
-        string? errorType = intErrorCode?.ToString() ?? e.GetType().FullName;
-        tags.Add("error.type", errorType);
-        if (intErrorCode is not null)
-        {
-            tags.Add("rpc.jsonrpc.error_code", errorType);
-        }
-
-        if (activity is { IsAllDataRequested: true })
-        {
-            activity.SetStatus(ActivityStatusCode.Error, e.Message);
-        }
->>>>>>> d344c651
     }
 
     /// <summary>
@@ -626,7 +245,7 @@
     /// </remarks>
     public Task NotifyProgressAsync(
         ProgressToken progressToken,
-        ProgressNotificationValue progress, 
+        ProgressNotificationValue progress,
         CancellationToken cancellationToken = default)
     {
         return SendNotificationAsync(
