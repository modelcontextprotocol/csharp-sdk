using System.ComponentModel;
using System.Text.Json;
using System.Text.Json.Serialization;
using ModelContextProtocol.Client;

namespace ModelContextProtocol.Protocol;

/// <summary>
/// Represents the capability for a client to provide server-requested additional information during interactions.
/// </summary>
/// <remarks>
/// <para>
/// This capability enables the MCP client to respond to elicitation requests from an MCP server.
/// Clients must support at least one elicitation mode: form (in-band) or url (out-of-band via URL).
/// </para>
/// <para>
/// When this capability is enabled, an MCP server can request the client to provide additional information
/// during interactions. The client must set a <see cref="McpClientHandlers.ElicitationHandler"/> to process these requests.
/// </para>
/// <para>
/// Two modes of elicitation are supported:
/// <list type="bullet">
///   <item><description><b>form</b>: In-band elicitation where data is collected via a form and exposed to the client</description></item>
///   <item><description><b>url</b>: URL mode (out-of-band) elicitation via navigation where sensitive data is not exposed to the client</description></item>
/// </list>
/// </para>
/// </remarks>
[JsonConverter(typeof(Converter))]
public sealed class ElicitationCapability
{
<<<<<<< HEAD
    /// <summary>
    /// Gets or sets the form mode elicitation (in-band) capability, indicating support for in-band elicitation.
    /// </summary>
    /// <remarks>
    /// When present, indicates the client supports form mode elicitation where structured data
    /// is collected through a form interface and returned to the server.
    /// </remarks>
    [JsonPropertyName("form")]
    public FormElicitationCapability? Form { get; set; }

    /// <summary>
    /// Gets or sets the URL mode (out-of-band) elicitation capability.
    /// </summary>
    /// <remarks>
    /// When present, indicates the client supports URL mode elicitation for secure out-of-band
    /// interactions such as OAuth flows, payments, or collecting sensitive credentials.
    /// </remarks>
    [JsonPropertyName("url")]
    public UrlElicitationCapability? Url { get; set; }

    /// <summary>
    /// Gets or sets the handler for processing <see cref="RequestMethods.ElicitationCreate"/> requests.
    /// </summary>
    /// <remarks>
    /// <para>
    /// This handler function is called when an MCP server requests the client to provide additional
    /// information during interactions. The client must set this property for the elicitation capability to work.
    /// </para>
    /// <para>
    /// The handler receives message parameters and a cancellation token.
    /// It should return a <see cref="ElicitResult"/> containing the response to the elicitation request.
    /// </para>
    /// </remarks>
    [JsonIgnore]
    [Obsolete($"Use {nameof(McpClientOptions.Handlers.ElicitationHandler)} instead. This member will be removed in a subsequent release.")] // See: https://github.com/modelcontextprotocol/csharp-sdk/issues/774
    [EditorBrowsable(EditorBrowsableState.Never)]
    public Func<ElicitRequestParams?, CancellationToken, ValueTask<ElicitResult>>? ElicitationHandler { get; set; }

    /// <summary>
    /// Provides a converter that normalizes blank capability objects to imply form support.
    /// </summary>
    [EditorBrowsable(EditorBrowsableState.Never)]
    public sealed class Converter : JsonConverter<ElicitationCapability>
    {
        /// <inheritdoc />
        public override ElicitationCapability? Read(ref Utf8JsonReader reader, Type typeToConvert, JsonSerializerOptions options)
        {
            if (reader.TokenType == JsonTokenType.Null)
            {
                return null;
            }

            using var document = JsonDocument.ParseValue(ref reader);

            if (document.RootElement.ValueKind != JsonValueKind.Object)
            {
                throw new JsonException("elicitation capability must be an object.");
            }

            var capability = new ElicitationCapability();
            bool hasForm = false;
            bool hasUrl = false;

            foreach (var property in document.RootElement.EnumerateObject())
            {
                if (property.NameEquals("form"))
                {
                    capability.Form = property.Value.ValueKind == JsonValueKind.Null
                        ? null
                        : capability.Form ?? new FormElicitationCapability();
                    hasForm = true;
                }
                else if (property.NameEquals("url"))
                {
                    capability.Url = property.Value.ValueKind == JsonValueKind.Null
                        ? null
                        : capability.Url ?? new UrlElicitationCapability();
                    hasUrl = capability.Url is not null;
                }
            }

            if (!hasForm && !hasUrl)
            {
                capability.Form = new FormElicitationCapability();
            }

            return capability;
        }

        /// <inheritdoc />
        public override void Write(Utf8JsonWriter writer, ElicitationCapability value, JsonSerializerOptions options)
        {
            Throw.IfNull(writer);

            writer.WriteStartObject();

            bool writeForm = value.Form is not null || value.Url is null;
            if (writeForm)
            {
                writer.WritePropertyName("form");
                writer.WriteStartObject();
                writer.WriteEndObject();
            }

            if (value.Url is not null)
            {
                writer.WritePropertyName("url");
                writer.WriteStartObject();
                writer.WriteEndObject();
            }

            writer.WriteEndObject();
        }
    }
=======
>>>>>>> 627de76c
}<|MERGE_RESOLUTION|>--- conflicted
+++ resolved
@@ -28,7 +28,6 @@
 [JsonConverter(typeof(Converter))]
 public sealed class ElicitationCapability
 {
-<<<<<<< HEAD
     /// <summary>
     /// Gets or sets the form mode elicitation (in-band) capability, indicating support for in-band elicitation.
     /// </summary>
@@ -48,24 +47,6 @@
     /// </remarks>
     [JsonPropertyName("url")]
     public UrlElicitationCapability? Url { get; set; }
-
-    /// <summary>
-    /// Gets or sets the handler for processing <see cref="RequestMethods.ElicitationCreate"/> requests.
-    /// </summary>
-    /// <remarks>
-    /// <para>
-    /// This handler function is called when an MCP server requests the client to provide additional
-    /// information during interactions. The client must set this property for the elicitation capability to work.
-    /// </para>
-    /// <para>
-    /// The handler receives message parameters and a cancellation token.
-    /// It should return a <see cref="ElicitResult"/> containing the response to the elicitation request.
-    /// </para>
-    /// </remarks>
-    [JsonIgnore]
-    [Obsolete($"Use {nameof(McpClientOptions.Handlers.ElicitationHandler)} instead. This member will be removed in a subsequent release.")] // See: https://github.com/modelcontextprotocol/csharp-sdk/issues/774
-    [EditorBrowsable(EditorBrowsableState.Never)]
-    public Func<ElicitRequestParams?, CancellationToken, ValueTask<ElicitResult>>? ElicitationHandler { get; set; }
 
     /// <summary>
     /// Provides a converter that normalizes blank capability objects to imply form support.
@@ -143,6 +124,4 @@
             writer.WriteEndObject();
         }
     }
-=======
->>>>>>> 627de76c
 }