namespace ModelContextProtocol.Protocol;

/// <summary>
/// Provides constants with the names of common notification methods used in the MCP protocol.
/// </summary>
public static class NotificationMethods
{
    /// <summary>
    /// The name of notification sent by a server when the list of available tools changes.
    /// </summary>
    /// <remarks>
    /// This notification informs clients that the set of available tools has been modified.
    /// Changes may include tools being added, removed, or updated. Upon receiving this
    /// notification, clients may refresh their tool list by calling the appropriate
    /// method to get the updated list of tools.
    /// </remarks>
    public const string ToolListChangedNotification = "notifications/tools/list_changed";

    /// <summary>
    /// The name of the notification sent by the server when the list of available prompts changes.
    /// </summary>
    /// <remarks>
    /// This notification informs clients that the set of available prompts has been modified.
    /// Changes may include prompts being added, removed, or updated. Upon receiving this
    /// notification, clients may refresh their prompt list by calling the appropriate
    /// method to get the updated list of prompts.
    /// </remarks>
    public const string PromptListChangedNotification = "notifications/prompts/list_changed";

    /// <summary>
    /// The name of the notification sent by the server when the list of available resources changes.
    /// </summary>
    /// <remarks>
    /// This notification informs clients that the set of available resources has been modified.
    /// Changes may include resources being added, removed, or updated. Upon receiving this
    /// notification, clients may refresh their resource list by calling the appropriate
    /// method to get the updated list of resources.
    /// </remarks>
    public const string ResourceListChangedNotification = "notifications/resources/list_changed";

    /// <summary>
    /// The name of the notification sent by the server when a resource is updated.
    /// </summary>
    /// <remarks>
    /// This notification is used to inform clients about changes to a specific resource they have subscribed to.
    /// When a resource is updated, the server sends this notification to all clients that have subscribed to that resource.
    /// </remarks>
    public const string ResourceUpdatedNotification = "notifications/resources/updated";

    /// <summary>
    /// The name of the notification sent by the client when roots have been updated.
    /// </summary>
    /// <remarks>
    /// <para>
    /// This notification informs the server that the client's "roots" have changed.
    /// Roots define the boundaries of where servers can operate within the filesystem,
    /// allowing them to understand which directories and files they have access to. Servers
    /// can request the list of roots from supporting clients and receive notifications when that list changes.
    /// </para>
    /// <para>
<<<<<<< HEAD
    /// After receiving this notification, servers may refresh their knowledge of roots by calling the appropriate
=======
    /// After receiving this notification, servers can refresh their knowledge of roots by calling the appropriate
>>>>>>> 627de76c
    /// method to get the updated list of roots from the client.
    /// </para>
    /// </remarks>
    public const string RootsListChangedNotification = "notifications/roots/list_changed";

    /// <summary>
    /// The name of the notification sent by the server when a log message is generated.
    /// </summary>
    /// <remarks>
    /// <para>
    /// This notification is used by the server to send log messages to clients. Log messages can include
    /// different severity levels, such as debug, info, warning, or error, and an optional logger name to
    /// identify the source component.
    /// </para>
    /// <para>
    /// The minimum logging level that triggers notifications can be controlled by clients using the
    /// <see cref="RequestMethods.LoggingSetLevel"/> request. If no level has been set by a client,
<<<<<<< HEAD
    /// the server may determine which messages to send based on its own configuration.
=======
    /// the server can determine which messages to send based on its own configuration.
>>>>>>> 627de76c
    /// </para>
    /// </remarks>
    public const string LoggingMessageNotification = "notifications/message";

    /// <summary>
    /// The name of the notification sent by the server when a URL-mode elicitation flow completes.
    /// </summary>
    /// <remarks>
    /// This notification references the original elicitation by ID, allowing clients to retry blocked requests
    /// or update their UI state once the out-of-band interaction finishes.
    /// </remarks>
    public const string ElicitationCompleteNotification = "notifications/elicitation/complete";

    /// <summary>
    /// The name of the notification sent from the client to the server after initialization has finished.
    /// </summary>
    /// <remarks>
    /// <para>
    /// This notification is sent by the client after it has received and processed the server's response to the
    /// <see cref="RequestMethods.Initialize"/> request. It signals that the client is ready to begin normal operation
    /// and that the initialization phase is complete.
    /// </para>
    /// <para>
    /// After receiving this notification, the server can begin sending notifications and processing
    /// further requests from the client.
    /// </para>
    /// </remarks>
    public const string InitializedNotification = "notifications/initialized";

    /// <summary>
    /// The name of the notification sent to inform the receiver of a progress update for a long-running request.
    /// </summary>
    /// <remarks>
    /// <para>
    /// This notification provides updates on the progress of long-running operations. It includes
    /// a progress token that associates the notification with a specific request, the current progress value,
    /// and optionally, a total value and a descriptive message.
    /// </para>
    /// <para>
    /// Progress notifications can be sent by either the client or the server, depending on the context.
    /// Progress notifications enable clients to display progress indicators for operations that might take
    /// significant time to complete, such as large file uploads, complex computations, or resource-intensive
    /// processing tasks.
    /// </para>
    /// </remarks>
    public const string ProgressNotification = "notifications/progress";

    /// <summary>
    /// The name of the notification sent to indicate that a previously issued request should be canceled.
    /// </summary>
    /// <remarks>
    /// <para>
    /// From the issuer's perspective, the request should still be in-flight. However, due to communication latency,
    /// it is always possible that this notification might arrive after the request has already finished.
    /// </para>
    /// <para>
    /// This notification indicates that the result will be unused, so any associated processing SHOULD cease.
    /// </para>
    /// <para>
    /// A client must not attempt to cancel its `initialize` request.
    /// </para>
    /// </remarks>
    public const string CancelledNotification = "notifications/cancelled";
}<|MERGE_RESOLUTION|>--- conflicted
+++ resolved
@@ -58,11 +58,7 @@
     /// can request the list of roots from supporting clients and receive notifications when that list changes.
     /// </para>
     /// <para>
-<<<<<<< HEAD
-    /// After receiving this notification, servers may refresh their knowledge of roots by calling the appropriate
-=======
     /// After receiving this notification, servers can refresh their knowledge of roots by calling the appropriate
->>>>>>> 627de76c
     /// method to get the updated list of roots from the client.
     /// </para>
     /// </remarks>
@@ -80,11 +76,7 @@
     /// <para>
     /// The minimum logging level that triggers notifications can be controlled by clients using the
     /// <see cref="RequestMethods.LoggingSetLevel"/> request. If no level has been set by a client,
-<<<<<<< HEAD
-    /// the server may determine which messages to send based on its own configuration.
-=======
     /// the server can determine which messages to send based on its own configuration.
->>>>>>> 627de76c
     /// </para>
     /// </remarks>
     public const string LoggingMessageNotification = "notifications/message";
