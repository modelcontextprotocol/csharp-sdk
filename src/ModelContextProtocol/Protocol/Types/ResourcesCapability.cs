--- conflicted
+++ resolved
@@ -86,8 +86,7 @@
     /// about the specified resource.
     /// </remarks>
     [JsonIgnore]
-<<<<<<< HEAD
-    public Func<RequestContext<UnsubscribeRequestParams>, CancellationToken, Task<EmptyResult>>? UnsubscribeFromResourcesHandler { get; set; }
+    public Func<RequestContext<UnsubscribeRequestParams>, CancellationToken, ValueTask<EmptyResult>>? UnsubscribeFromResourcesHandler { get; set; }
 
     /// <summary>
     /// The list of resource templates that the server supports.
@@ -100,7 +99,4 @@
         get => ResourceCollection;
         set => ResourceCollection = value;
     }
-=======
-    public Func<RequestContext<UnsubscribeRequestParams>, CancellationToken, ValueTask<EmptyResult>>? UnsubscribeFromResourcesHandler { get; set; }
->>>>>>> c750f09e
 }