using ModelContextProtocol.Protocol.Messages;
using ModelContextProtocol.Server;
using System.Text.Json.Serialization;

namespace ModelContextProtocol.Protocol.Types;

/// <summary>
/// Represents the resources capability configuration.
/// </summary>
<<<<<<< HEAD
public class ResourcesCapability : IListCapability<McpServerResource>
=======
/// <remarks>
/// See the <see href="https://github.com/modelcontextprotocol/specification/blob/main/schema/">schema</see> for details.
/// </remarks>
public class ResourcesCapability
>>>>>>> 77871c5a
{
    /// <summary>
    /// Gets or sets whether this server supports subscribing to resource updates.
    /// </summary>
    [JsonPropertyName("subscribe")]
    public bool? Subscribe { get; set; }

    /// <summary>
    /// Gets or sets whether this server supports notifications for changes to the resource list.
    /// </summary>
    /// <remarks>
    /// When set to <see langword="true"/>, the server will send notifications using 
    /// <see cref="NotificationMethods.ResourceListChangedNotification"/> when resources are added, 
    /// removed, or modified. Clients can register handlers for these notifications to
    /// refresh their resource cache.
    /// </remarks>
    [JsonPropertyName("listChanged")]
    public bool? ListChanged { get; set; }

    /// <summary>
    /// Gets or sets the handler for <see cref="RequestMethods.ResourcesTemplatesList"/> requests.
    /// </summary>
    /// <remarks>
    /// This handler is called when clients request available resource templates that can be used
    /// to create resources within the Model Context Protocol server.
    /// Resource templates define the structure and URI patterns for resources accessible in the system,
    /// allowing clients to discover available resource types and their access patterns.
    /// </remarks>
    [JsonIgnore]
    public Func<RequestContext<ListResourceTemplatesRequestParams>, CancellationToken, Task<ListResourceTemplatesResult>>? ListResourceTemplatesHandler { get; set; }

    /// <summary>
    /// Gets or sets the handler for <see cref="RequestMethods.ResourcesList"/> requests.
    /// </summary>
    /// <remarks>
    /// This handler responds to client requests for available resources and returns information about resources accessible through the server.
    /// The implementation should return a <see cref="ListResourcesResult"/> with the matching resources.
    /// </remarks>
    [JsonIgnore]
    public Func<RequestContext<ListResourcesRequestParams>, CancellationToken, Task<ListResourcesResult>>? ListResourcesHandler { get; set; }

    /// <summary>
    /// Gets or sets the handler for <see cref="RequestMethods.ResourcesRead"/> requests.
    /// </summary>
    /// <remarks>
    /// This handler is responsible for retrieving the content of a specific resource identified by its URI in the Model Context Protocol.
    /// When a client sends a resources/read request, this handler is invoked with the resource URI.
    /// The handler should implement logic to locate and retrieve the requested resource, then return
    /// its contents in a ReadResourceResult object.
    /// </remarks>
    [JsonIgnore]
    public Func<RequestContext<ReadResourceRequestParams>, CancellationToken, Task<ReadResourceResult>>? ReadResourceHandler { get; set; }

    /// <summary>
    /// Gets or sets the handler for <see cref="RequestMethods.ResourcesSubscribe"/> requests.
    /// </summary>
    /// <remarks>
    /// When a client sends a <see cref="RequestMethods.ResourcesSubscribe"/> request, this handler is invoked with the resource URI
    /// to be subscribed to. The implementation should register the client's interest in receiving updates
    /// for the specified resource.
    /// Subscriptions allow clients to receive real-time notifications when resources change, without
    /// requiring polling.
    /// </remarks>
    [JsonIgnore]
    public Func<RequestContext<SubscribeRequestParams>, CancellationToken, Task<EmptyResult>>? SubscribeToResourcesHandler { get; set; }

    /// <summary>
    /// Gets or sets the handler for <see cref="RequestMethods.ResourcesUnsubscribe"/> requests.
    /// </summary>
    /// <remarks>
    /// When a client sends a <see cref="RequestMethods.ResourcesUnsubscribe"/> request, this handler is invoked with the resource URI
    /// to be unsubscribed from. The implementation should remove the client's registration for receiving updates
    /// about the specified resource.
    /// </remarks>
    [JsonIgnore]
    public Func<RequestContext<UnsubscribeRequestParams>, CancellationToken, Task<EmptyResult>>? UnsubscribeFromResourcesHandler { get; set; }

    /// <summary>
    /// The list of resource templates that the server supports.
    /// </summary>
    [JsonIgnore]
    public McpServerPrimitiveCollection<McpServerResource>? ResourceCollection { get; set; }

    McpServerPrimitiveCollection<McpServerResource>? IListCapability<McpServerResource>.Collection
    {
        get => ResourceCollection;
        set => ResourceCollection = value;
    }
}<|MERGE_RESOLUTION|>--- conflicted
+++ resolved
@@ -7,14 +7,10 @@
 /// <summary>
 /// Represents the resources capability configuration.
 /// </summary>
-<<<<<<< HEAD
-public class ResourcesCapability : IListCapability<McpServerResource>
-=======
 /// <remarks>
 /// See the <see href="https://github.com/modelcontextprotocol/specification/blob/main/schema/">schema</see> for details.
 /// </remarks>
-public class ResourcesCapability
->>>>>>> 77871c5a
+public class ResourcesCapability : IListCapability<McpServerResource>
 {
     /// <summary>
     /// Gets or sets whether this server supports subscribing to resource updates.
