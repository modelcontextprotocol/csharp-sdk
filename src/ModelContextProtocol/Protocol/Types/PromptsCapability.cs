--- conflicted
+++ resolved
@@ -7,9 +7,6 @@
 /// <summary>
 /// Represents the server's capability to provide predefined prompt templates that clients can use.
 /// </summary>
-<<<<<<< HEAD
-public class PromptsCapability : IListCapability<McpServerPrompt>
-=======
 /// <remarks>
 /// <para>
 /// The prompts capability allows a server to expose a collection of predefined prompt templates that clients
@@ -20,8 +17,7 @@
 /// See the <see href="https://github.com/modelcontextprotocol/specification/blob/main/schema/">schema</see> for details.
 /// </para>
 /// </remarks>
-public class PromptsCapability
->>>>>>> 77871c5a
+public class PromptsCapability : IListCapability<McpServerPrompt>
 {
     /// <summary>
     /// Gets or sets whether this server supports notifications for changes to the prompt list.
