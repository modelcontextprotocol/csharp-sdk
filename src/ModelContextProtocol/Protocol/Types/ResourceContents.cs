﻿using System.ComponentModel;
using System.Diagnostics;
using System.Text.Json;
using System.Text.Json.Serialization;

namespace ModelContextProtocol.Protocol.Types;

/// <summary>
<<<<<<< HEAD
/// A known resource that the server is capable of reading.
/// <see href="https://github.com/modelcontextprotocol/specification/blob/main/schema/2024-11-05/schema.json">See the schema for details</see>
=======
/// Represents the content of a resource.
/// <see href="https://github.com/modelcontextprotocol/specification/blob/main/schema/">See the schema for details</see>
>>>>>>> 59dadaa0
/// </summary>
[JsonConverter(typeof(Converter))]
public abstract class ResourceContents
{
    internal ResourceContents()
    {
    }

    /// <summary>
    /// The URI of the resource.
    /// </summary>
    [JsonPropertyName("uri")]
    public string Uri { get; set; } = string.Empty;

    /// <summary>
    /// The type of content.
    /// </summary>
    [JsonPropertyName("mimeType")]
    public string? MimeType { get; set; }


    /// <summary>
    /// Converter for <see cref="ResourceContents"/>.
    /// </summary>
    [EditorBrowsable(EditorBrowsableState.Never)]
    public class Converter : JsonConverter<ResourceContents>
    {
        /// <inheritdoc/>
        public override ResourceContents? Read(ref Utf8JsonReader reader, Type typeToConvert, JsonSerializerOptions options)
        {
            if (reader.TokenType == JsonTokenType.Null)
            {
                return null;
            }

            if (reader.TokenType != JsonTokenType.StartObject)
            {
                throw new JsonException();
            }

<<<<<<< HEAD
    /// <summary>
    /// The base64-encoded binary content of the resource.
    /// </summary>
    [JsonPropertyName("blob")]
    public string? Blob { get; set; }

    /// <summary>
    /// A human-readable name for this resource.\n\nThis can be used by clients to populate UI elements.
    /// </summary>
    [JsonPropertyName("name")]
    public string? Name { get; set; }

    /// <summary>
    /// The size of the raw resource content, in bytes (i.e., before base64 encoding or any tokenization), if known.
    /// 
    /// This can be used by Hosts to display file sizes and estimate context window usage.
    /// </summary>
    [JsonPropertyName("size")]
    public long? Size { get; set; }
=======
            string? uri = null;
            string? mimeType = null;
            string? blob = null;
            string? text = null;

            while (reader.Read() && reader.TokenType != JsonTokenType.EndObject)
            {
                if (reader.TokenType != JsonTokenType.PropertyName)
                {
                    continue;
                }

                string? propertyName = reader.GetString();

                switch (propertyName)
                {
                    case "uri":
                        uri = reader.GetString();
                        break;
                    case "mimeType":
                        mimeType = reader.GetString();
                        break;
                    case "blob":
                        blob = reader.GetString();
                        break;
                    case "text":
                        text = reader.GetString();
                        break;
                    default:
                        break;
                }
            }

            if (blob is not null)
            {
                return new BlobResourceContents
                {
                    Uri = uri ?? string.Empty,
                    MimeType = mimeType,
                    Blob = blob
                };
            }

            if (text is not null)
            {
                return new TextResourceContents
                {
                    Uri = uri ?? string.Empty,
                    MimeType = mimeType,
                    Text = text
                };
            }

            return null;
        }

        /// <inheritdoc/>
        public override void Write(Utf8JsonWriter writer, ResourceContents value, JsonSerializerOptions options)
        {
            if (value is null)
            {
                writer.WriteNullValue();
                return;
            }

            writer.WriteStartObject();
            writer.WriteString("uri", value.Uri);
            writer.WriteString("mimeType", value.MimeType);
            Debug.Assert(value is BlobResourceContents or TextResourceContents);
            if (value is BlobResourceContents blobResource)
            {
                writer.WriteString("blob", blobResource.Blob);
            }
            else if (value is TextResourceContents textResource)
            {
                writer.WriteString("text", textResource.Text);
            }
            writer.WriteEndObject();
        }
    }
>>>>>>> 59dadaa0
}<|MERGE_RESOLUTION|>--- conflicted
+++ resolved
@@ -6,13 +6,8 @@
 namespace ModelContextProtocol.Protocol.Types;
 
 /// <summary>
-<<<<<<< HEAD
-/// A known resource that the server is capable of reading.
-/// <see href="https://github.com/modelcontextprotocol/specification/blob/main/schema/2024-11-05/schema.json">See the schema for details</see>
-=======
 /// Represents the content of a resource.
 /// <see href="https://github.com/modelcontextprotocol/specification/blob/main/schema/">See the schema for details</see>
->>>>>>> 59dadaa0
 /// </summary>
 [JsonConverter(typeof(Converter))]
 public abstract class ResourceContents
@@ -53,27 +48,6 @@
                 throw new JsonException();
             }
 
-<<<<<<< HEAD
-    /// <summary>
-    /// The base64-encoded binary content of the resource.
-    /// </summary>
-    [JsonPropertyName("blob")]
-    public string? Blob { get; set; }
-
-    /// <summary>
-    /// A human-readable name for this resource.\n\nThis can be used by clients to populate UI elements.
-    /// </summary>
-    [JsonPropertyName("name")]
-    public string? Name { get; set; }
-
-    /// <summary>
-    /// The size of the raw resource content, in bytes (i.e., before base64 encoding or any tokenization), if known.
-    /// 
-    /// This can be used by Hosts to display file sizes and estimate context window usage.
-    /// </summary>
-    [JsonPropertyName("size")]
-    public long? Size { get; set; }
-=======
             string? uri = null;
             string? mimeType = null;
             string? blob = null;
@@ -154,5 +128,4 @@
             writer.WriteEndObject();
         }
     }
->>>>>>> 59dadaa0
 }