﻿using Microsoft.Extensions.Logging;
using Microsoft.Extensions.Logging.Abstractions;
using ModelContextProtocol.Client;
using ModelContextProtocol.Logging;
using ModelContextProtocol.Protocol.Messages;
using ModelContextProtocol.Protocol.Transport;
using ModelContextProtocol.Server;
using ModelContextProtocol.Utils;
using ModelContextProtocol.Utils.Json;
using System.Collections.Concurrent;
using System.Diagnostics;
using System.Diagnostics.Metrics;
using System.Text.Json;
using System.Text.Json.Nodes;

namespace ModelContextProtocol.Shared;

/// <summary>
/// Class for managing an MCP JSON-RPC session. This covers both MCP clients and servers.
/// </summary>
internal sealed class McpSession : IDisposable
{
    private static readonly Histogram<double> s_clientSessionDuration = Diagnostics.Meter.CreateHistogram<double>(
        "mcp.client.session.duration", "s", "Measures the duration of a client session.", advice: Diagnostics.LongSecondsBucketBoundaries);
    private static readonly Histogram<double> s_serverSessionDuration = Diagnostics.Meter.CreateHistogram<double>(
        "mcp.server.session.duration", "s", "Measures the duration of a server session.", advice: Diagnostics.LongSecondsBucketBoundaries);

    private static readonly Histogram<double> s_serverRequestDuration = Diagnostics.Meter.CreateHistogram<double>(
        "rpc.server.duration", "s", "Measures the duration of inbound RPC.", advice: Diagnostics.ShortSecondsBucketBoundaries);
    private static readonly Histogram<double> s_clientRequestDuration = Diagnostics.Meter.CreateHistogram<double>(
        "rpc.client.duration", "s", "Measures the duration of outbound RPC.", advice: Diagnostics.ShortSecondsBucketBoundaries);

    private readonly bool _isServer;
    private readonly string _transportKind;
    private readonly ITransport _transport;
    private readonly RequestHandlers _requestHandlers;
    private readonly NotificationHandlers _notificationHandlers;
    private readonly long _sessionStartingTimestamp = Stopwatch.GetTimestamp();

    /// <summary>Collection of requests sent on this session and waiting for responses.</summary>
    private readonly ConcurrentDictionary<RequestId, TaskCompletionSource<IJsonRpcMessage>> _pendingRequests = [];
    /// <summary>
    /// Collection of requests received on this session and currently being handled. The value provides a <see cref="CancellationTokenSource"/>
    /// that can be used to request cancellation of the in-flight handler.
    /// </summary>
    private readonly ConcurrentDictionary<RequestId, CancellationTokenSource> _handlingRequests = new();
    private readonly ILogger _logger;

    private readonly string _id = Guid.NewGuid().ToString("N");
    private long _nextRequestId;

    /// <summary>
    /// Initializes a new instance of the <see cref="McpSession"/> class.
    /// </summary>
    /// <param name="isServer">true if this is a server; false if it's a client.</param>
    /// <param name="transport">An MCP transport implementation.</param>
    /// <param name="endpointName">The name of the endpoint for logging and debug purposes.</param>
    /// <param name="requestHandlers">A collection of request handlers.</param>
    /// <param name="notificationHandlers">A collection of notification handlers.</param>
    /// <param name="logger">The logger.</param>
    public McpSession(
        bool isServer,
        ITransport transport,
        string endpointName,
        RequestHandlers requestHandlers,
        NotificationHandlers notificationHandlers,
        ILogger logger)
    {
        Throw.IfNull(transport);

        _transportKind = transport switch
        {
            StdioClientSessionTransport or StdioServerTransport => "stdio",
            StreamClientSessionTransport or StreamServerTransport => "stream",
            SseClientSessionTransport or SseResponseStreamTransport => "sse",
            _ => "unknownTransport"
        };

        _isServer = isServer;
        _transport = transport;
        EndpointName = endpointName;
        _requestHandlers = requestHandlers;
        _notificationHandlers = notificationHandlers;
        _logger = logger ?? NullLogger.Instance;
    }

    /// <summary>
    /// Gets and sets the name of the endpoint for logging and debug purposes.
    /// </summary>
    public string EndpointName { get; set; }

    /// <summary>
    /// Starts processing messages from the transport. This method will block until the transport is disconnected.
    /// This is generally started in a background task or thread from the initialization logic of the derived class.
    /// </summary>
    public async Task ProcessMessagesAsync(CancellationToken cancellationToken)
    {
        try
        {
            await foreach (var message in _transport.MessageReader.ReadAllAsync(cancellationToken).ConfigureAwait(false))
            {
                _logger.TransportMessageRead(EndpointName, message.GetType().Name);

                _ = ProcessMessageAsync();
                async Task ProcessMessageAsync()
                {
                    IJsonRpcMessageWithId? messageWithId = message as IJsonRpcMessageWithId;
                    CancellationTokenSource? combinedCts = null;
                    try
                    {
                        // Register before we yield, so that the tracking is guaranteed to be there
                        // when subsequent messages arrive, even if the asynchronous processing happens
                        // out of order.
                        if (messageWithId is not null)
                        {
                            combinedCts = CancellationTokenSource.CreateLinkedTokenSource(cancellationToken);
                            _handlingRequests[messageWithId.Id] = combinedCts;
                        }

                        // Fire and forget the message handling to avoid blocking the transport
                        // If awaiting the task, the transport will not be able to read more messages,
                        // which could lead to a deadlock if the handler sends a message back

#if NET
                        await Task.CompletedTask.ConfigureAwait(ConfigureAwaitOptions.ForceYielding);
#else
                        await default(ForceYielding);
#endif

                        // Handle the message.
                        await HandleMessageAsync(message, combinedCts?.Token ?? cancellationToken).ConfigureAwait(false);
                    }
                    catch (Exception ex)
                    {
                        // Only send responses for request errors that aren't user-initiated cancellation.
                        bool isUserCancellation =
                            ex is OperationCanceledException &&
                            !cancellationToken.IsCancellationRequested &&
                            combinedCts?.IsCancellationRequested is true;

                        if (!isUserCancellation && message is JsonRpcRequest request)
                        {
                            _logger.RequestHandlerError(EndpointName, request.Method, ex);
                            await _transport.SendMessageAsync(new JsonRpcError
                            {
                                Id = request.Id,
                                JsonRpc = "2.0",
                                Error = new JsonRpcErrorDetail
                                {
                                    Code = (ex as McpServerException)?.ErrorCode ?? ErrorCodes.InternalError,
                                    Message = ex.Message
                                }
                            }, cancellationToken).ConfigureAwait(false);
                        }
                        else if (ex is not OperationCanceledException)
                        {
                            var payload = JsonSerializer.Serialize(message, McpJsonUtilities.JsonContext.Default.IJsonRpcMessage);
                            _logger.MessageHandlerError(EndpointName, message.GetType().Name, payload, ex);
                        }
                    }
                    finally
                    {
                        if (messageWithId is not null)
                        {
                            _handlingRequests.TryRemove(messageWithId.Id, out _);
                            combinedCts!.Dispose();
                        }
                    }
                }
            }
        }
        catch (OperationCanceledException) when (cancellationToken.IsCancellationRequested)
        {
            // Normal shutdown
            _logger.EndpointMessageProcessingCancelled(EndpointName);
        }
    }

    private async Task HandleMessageAsync(IJsonRpcMessage message, CancellationToken cancellationToken)
    {
        Histogram<double> durationMetric = _isServer ? s_serverRequestDuration : s_clientRequestDuration;
        string method = GetMethodName(message);

        long? startingTimestamp = durationMetric.Enabled ? Stopwatch.GetTimestamp() : null;
        Activity? activity = Diagnostics.ActivitySource.HasListeners() ?
            Diagnostics.ActivitySource.StartActivity(CreateActivityName(method)) :
            null;

        TagList tags = default;
        bool addTags = activity is { IsAllDataRequested: true } || startingTimestamp is not null;
        try
        {
            if (addTags)
            {
                AddStandardTags(ref tags, method);
            }

            switch (message)
            {
                case JsonRpcRequest request:
                    if (addTags)
                    {
                        AddRpcRequestTags(ref tags, activity, request);
                    }

                    await HandleRequest(request, cancellationToken).ConfigureAwait(false);
                    break;

                case JsonRpcNotification notification:
                    await HandleNotification(notification).ConfigureAwait(false);
                    break;

                case IJsonRpcMessageWithId messageWithId:
                    HandleMessageWithId(message, messageWithId);
                    break;

                default:
                    _logger.EndpointHandlerUnexpectedMessageType(EndpointName, message.GetType().Name);
                    break;
            }
        }
        catch (Exception e) when (addTags)
        {
            AddExceptionTags(ref tags, e);
            throw;
        }
        finally
        {
            FinalizeDiagnostics(activity, startingTimestamp, durationMetric, ref tags);
        }
    }

    private async Task HandleNotification(JsonRpcNotification notification)
    {
        // Special-case cancellation to cancel a pending operation. (We'll still subsequently invoke a user-specified handler if one exists.)
        if (notification.Method == NotificationMethods.CancelledNotification)
        {
            try
            {
                if (GetCancelledNotificationParams(notification.Params) is CancelledNotification cn &&
                    _handlingRequests.TryGetValue(cn.RequestId, out var cts))
                {
                    await cts.CancelAsync().ConfigureAwait(false);
                    _logger.RequestCanceled(cn.RequestId, cn.Reason);
                }
            }
            catch
            {
                // "Invalid cancellation notifications SHOULD be ignored"
            }
        }

        // Handle user-defined notifications.
        if (_notificationHandlers.TryGetValue(notification.Method, out var handlers))
        {
            foreach (var notificationHandler in handlers)
            {
                try
                {
                    await notificationHandler(notification).ConfigureAwait(false);
                }
                catch (Exception ex)
                {
                    // Log handler error but continue processing
                    _logger.NotificationHandlerError(EndpointName, notification.Method, ex);
                }
            }
        }
    }

    private void HandleMessageWithId(IJsonRpcMessage message, IJsonRpcMessageWithId messageWithId)
    {
        if (messageWithId.Id.Id is null)
        {
            _logger.RequestHasInvalidId(EndpointName);
        }
        else if (_pendingRequests.TryRemove(messageWithId.Id, out var tcs))
        {
            _logger.ResponseMatchedPendingRequest(EndpointName, messageWithId.Id.ToString());
            tcs.TrySetResult(message);
        }
        else
        {
            _logger.NoRequestFoundForMessageWithId(EndpointName, messageWithId.Id.ToString());
        }
    }

    private async Task HandleRequest(JsonRpcRequest request, CancellationToken cancellationToken)
    {
        if (!_requestHandlers.TryGetValue(request.Method, out var handler))
        {
            _logger.NoHandlerFoundForRequest(EndpointName, request.Method);
            throw new McpServerException("The method does not exist or is not available.", ErrorCodes.MethodNotFound);
        }

        _logger.RequestHandlerCalled(EndpointName, request.Method);
        JsonNode? result = await handler(request, cancellationToken).ConfigureAwait(false);
        _logger.RequestHandlerCompleted(EndpointName, request.Method);
        await _transport.SendMessageAsync(new JsonRpcResponse
        {
            Id = request.Id,
            JsonRpc = "2.0",
            Result = result
        }, cancellationToken).ConfigureAwait(false);
    }

    /// <summary>
    /// Sends a JSON-RPC request to the server.
    /// It is strongly recommended use the capability-specific methods instead of this one.
    /// Use this method for custom requests or those not yet covered explicitly by the endpoint implementation.
    /// </summary>
    /// <param name="request">The JSON-RPC request to send.</param>
    /// <param name="cancellationToken">A token to cancel the operation.</param>
    /// <returns>A task containing the server's response.</returns>
    public async Task<JsonRpcResponse> SendRequestAsync(JsonRpcRequest request, CancellationToken cancellationToken)
    {
        if (!_transport.IsConnected)
        {
            _logger.EndpointNotConnected(EndpointName);
            throw new McpClientException("Transport is not connected");
        }

        Histogram<double> durationMetric = _isServer ? s_serverRequestDuration : s_clientRequestDuration;
        string method = request.Method;

        long? startingTimestamp = durationMetric.Enabled ? Stopwatch.GetTimestamp() : null;
        using Activity? activity = Diagnostics.ActivitySource.HasListeners() ?
            Diagnostics.ActivitySource.StartActivity(CreateActivityName(method)) :
            null;

        // Set request ID
        if (request.Id.Id is null)
        {
            request.Id = new RequestId($"{_id}-{Interlocked.Increment(ref _nextRequestId)}");
        }

        TagList tags = default;
        bool addTags = activity is { IsAllDataRequested: true } || startingTimestamp is not null;

        var tcs = new TaskCompletionSource<IJsonRpcMessage>(TaskCreationOptions.RunContinuationsAsynchronously);
        _pendingRequests[request.Id] = tcs;
        try
        {
            if (addTags)
            {
                AddStandardTags(ref tags, method);
                AddRpcRequestTags(ref tags, activity, request);
            }

            // Expensive logging, use the logging framework to check if the logger is enabled
            if (_logger.IsEnabled(LogLevel.Debug))
            {
                _logger.SendingRequestPayload(EndpointName, JsonSerializer.Serialize(request, McpJsonUtilities.JsonContext.Default.JsonRpcRequest));
            }

            // Less expensive information logging
            _logger.SendingRequest(EndpointName, request.Method);

            await _transport.SendMessageAsync(request, cancellationToken).ConfigureAwait(false);

            _logger.RequestSentAwaitingResponse(EndpointName, request.Method, request.Id.ToString());
            var response = await tcs.Task.WaitAsync(cancellationToken).ConfigureAwait(false);

            if (response is JsonRpcError error)
            {
                _logger.RequestFailed(EndpointName, request.Method, error.Error.Message, error.Error.Code);
                throw new McpClientException($"Request failed (server side): {error.Error.Message}", error.Error.Code);
            }

            if (response is JsonRpcResponse success)
            {
                _logger.RequestResponseReceivedPayload(EndpointName, success.Result?.ToJsonString() ?? "null");
                _logger.RequestResponseReceived(EndpointName, request.Method);
                return success;
            }

            // Unexpected response type
            _logger.RequestInvalidResponseType(EndpointName, request.Method);
            throw new McpClientException("Invalid response type");
        }
        catch (Exception ex) when (addTags)
        {
            AddExceptionTags(ref tags, ex);
            throw;
        }
        finally
        {
            _pendingRequests.TryRemove(request.Id, out _);
            FinalizeDiagnostics(activity, startingTimestamp, durationMetric, ref tags);
        }
    }

    public async Task SendMessageAsync(IJsonRpcMessage message, CancellationToken cancellationToken = default)
    {
        Throw.IfNull(message);

        if (!_transport.IsConnected)
        {
            _logger.ClientNotConnected(EndpointName);
            throw new McpClientException("Transport is not connected");
        }

        Histogram<double> durationMetric = _isServer ? s_serverRequestDuration : s_clientRequestDuration;
        string method = GetMethodName(message);

        long? startingTimestamp = durationMetric.Enabled ? Stopwatch.GetTimestamp() : null;
        using Activity? activity = Diagnostics.ActivitySource.HasListeners() ?
            Diagnostics.ActivitySource.StartActivity(CreateActivityName(method)) :
            null;

        TagList tags = default;
        bool addTags = activity is { IsAllDataRequested: true } || startingTimestamp is not null;

        try
        {
            if (addTags)
            {
                AddStandardTags(ref tags, method);
            }

            if (_logger.IsEnabled(LogLevel.Debug))
            {
                _logger.SendingMessage(EndpointName, JsonSerializer.Serialize(message, McpJsonUtilities.JsonContext.Default.IJsonRpcMessage));
            }

            await _transport.SendMessageAsync(message, cancellationToken).ConfigureAwait(false);

            // If the sent notification was a cancellation notification, cancel the pending request's await, as either the
            // server won't be sending a response, or per the specification, the response should be ignored. There are inherent
            // race conditions here, so it's possible and allowed for the operation to complete before we get to this point.
            if (message is JsonRpcNotification { Method: NotificationMethods.CancelledNotification } notification &&
                GetCancelledNotificationParams(notification.Params) is CancelledNotification cn &&
                _pendingRequests.TryRemove(cn.RequestId, out var tcs))
            {
                tcs.TrySetCanceled(default);
            }
        }
        catch (Exception ex) when (addTags)
        {
            AddExceptionTags(ref tags, ex);
            throw;
        }
        finally
        {
            FinalizeDiagnostics(activity, startingTimestamp, durationMetric, ref tags);
        }
    }

    private static CancelledNotification? GetCancelledNotificationParams(JsonNode? notificationParams)
    {
        try
        {
            return JsonSerializer.Deserialize(notificationParams, McpJsonUtilities.JsonContext.Default.CancelledNotification);
        }
        catch
        {
            return null;
        }
    }

    private string CreateActivityName(string method) =>
        $"mcp.{(_isServer ? "server" : "client")}.{_transportKind}/{method}";

    private static string GetMethodName(IJsonRpcMessage message) =>
        message switch
        {
            JsonRpcRequest request => request.Method,
            JsonRpcNotification notification => notification.Method,
            _ => "unknownMethod",
        };

    private void AddStandardTags(ref TagList tags, string method)
    {
        tags.Add("session.id", _id);
        tags.Add("rpc.system", "jsonrpc");
        tags.Add("rpc.jsonrpc.version", "2.0");
        tags.Add("rpc.method", method);
        tags.Add("network.transport", _transportKind);

        // RPC spans convention also includes:
        // server.address, server.port, client.address, client.port, network.peer.address, network.peer.port, network.type
    }

    private static void AddRpcRequestTags(ref TagList tags, Activity? activity, JsonRpcRequest request)
    {
        tags.Add("rpc.jsonrpc.request_id", request.Id.ToString());

        if (request.Params is JsonObject paramsObj)
        {
            switch (request.Method)
            {
                case RequestMethods.ToolsCall:
                case RequestMethods.PromptsGet:
                    if (paramsObj.TryGetPropertyValue("name", out var prop) && prop?.GetValueKind() is JsonValueKind.String)
                    {
                        string name = prop.GetValue<string>();
                        tags.Add("mcp.request.params.name", name);
                        if (activity is not null)
                        {
                            activity.DisplayName = $"{request.Method}({name})";
                        }
                    }
                    break;

                case RequestMethods.ResourcesRead:
                    if (paramsObj.TryGetPropertyValue("uri", out prop) && prop?.GetValueKind() is JsonValueKind.String)
                    {
                        string uri = prop.GetValue<string>();
                        tags.Add("mcp.request.params.uri", uri);
                        if (activity is not null)
                        {
                            activity.DisplayName = $"{request.Method}({uri})";
                        }
                    }
                    break;
            }
        }
    }

    private static void AddExceptionTags(ref TagList tags, Exception e)
    {
        tags.Add("error.type", e.GetType().FullName);
        tags.Add("rpc.jsonrpc.error_code",
            (e as McpClientException)?.ErrorCode is int clientError ? clientError :
            (e as McpServerException)?.ErrorCode is int serverError ? serverError :
            e is JsonException ? ErrorCodes.ParseError :
            ErrorCodes.InternalError);
    }

    private static void FinalizeDiagnostics(
        Activity? activity, long? startingTimestamp, Histogram<double> durationMetric, ref TagList tags)
    {
        try
        {
            if (startingTimestamp is not null)
            {
                durationMetric.Record(GetElapsed(startingTimestamp.Value).TotalSeconds, tags);
            }

<<<<<<< HEAD
                default:
                    return JsonSerializer.Deserialize(
                        JsonSerializer.Serialize(notificationParams, McpJsonUtilities.DefaultOptions.GetTypeInfo<object?>()),
                            McpJsonUtilities.DefaultOptions.GetTypeInfo<CancelledNotification>());
=======
            if (activity is { IsAllDataRequested: true })
            {
                foreach (var tag in tags)
                {
                    activity.AddTag(tag.Key, tag.Value);
                }
>>>>>>> f1af251c
            }
        }
        finally
        {
            activity?.Dispose();
        }
    }

    public void Dispose()
    {
        Histogram<double> durationMetric = _isServer ? s_serverSessionDuration : s_clientSessionDuration;
        if (durationMetric.Enabled)
        {
            TagList tags = default;
            tags.Add("session.id", _id);
            tags.Add("network.transport", _transportKind);
            durationMetric.Record(GetElapsed(_sessionStartingTimestamp).TotalSeconds, tags);
        }

        // Complete all pending requests with cancellation
        foreach (var entry in _pendingRequests)
        {
            entry.Value.TrySetCanceled();
        }

        _pendingRequests.Clear();
    }

#if !NET
    private static readonly double s_timestampToTicks = TimeSpan.TicksPerSecond / (double)Stopwatch.Frequency;
#endif

    private static TimeSpan GetElapsed(long startingTimestamp) =>
#if NET
        Stopwatch.GetElapsedTime(startingTimestamp);
#else
        new((long)(s_timestampToTicks * (Stopwatch.GetTimestamp() - startingTimestamp)));
#endif
}<|MERGE_RESOLUTION|>--- conflicted
+++ resolved
@@ -537,19 +537,12 @@
                 durationMetric.Record(GetElapsed(startingTimestamp.Value).TotalSeconds, tags);
             }
 
-<<<<<<< HEAD
-                default:
-                    return JsonSerializer.Deserialize(
-                        JsonSerializer.Serialize(notificationParams, McpJsonUtilities.DefaultOptions.GetTypeInfo<object?>()),
-                            McpJsonUtilities.DefaultOptions.GetTypeInfo<CancelledNotification>());
-=======
             if (activity is { IsAllDataRequested: true })
             {
                 foreach (var tag in tags)
                 {
                     activity.AddTag(tag.Key, tag.Value);
                 }
->>>>>>> f1af251c
             }
         }
         finally
