using Microsoft.Extensions.DependencyInjection;
using Microsoft.Extensions.Logging;
using ModelContextProtocol.Protocol.Messages;
using ModelContextProtocol.Protocol.Transport;
using ModelContextProtocol.Protocol.Types;
using ModelContextProtocol.Shared;
using ModelContextProtocol.Utils;
using ModelContextProtocol.Utils.Json;
using System.Runtime.CompilerServices;
using System.Text.Json.Serialization.Metadata;

namespace ModelContextProtocol.Server;

/// <inheritdoc />
internal sealed class McpServer : McpEndpoint, IMcpServer
{
    internal static Implementation DefaultImplementation { get; } = new()
    {
        Name = DefaultAssemblyName.Name ?? nameof(McpServer),
        Version = DefaultAssemblyName.Version?.ToString() ?? "1.0.0",
    };

    private readonly ITransport _sessionTransport;
    private readonly bool _servicesScopePerRequest;

    private string _endpointName;
    private int _started;

    /// <summary>Holds a boxed <see cref="LoggingLevel"/> value for the server.</summary>
    /// <remarks>
    /// Initialized to non-null the first time SetLevel is used. This is stored as a strong box
    /// rather than a nullable to be able to manipulate it atomically.
    /// </remarks>
    private StrongBox<LoggingLevel>? _loggingLevel;
    private readonly List<Action> _disposables = [];

    /// <summary>
    /// Creates a new instance of <see cref="McpServer"/>.
    /// </summary>
    /// <param name="transport">Transport to use for the server representing an already-established session.</param>
    /// <param name="options">Configuration options for this server, including capabilities.
    /// Make sure to accurately reflect exactly what capabilities the server supports and does not support.</param>
    /// <param name="loggerFactory">Logger factory to use for logging</param>
    /// <param name="serviceProvider">Optional service provider to use for dependency injection</param>
    /// <exception cref="McpException">The server was incorrectly configured.</exception>
    public McpServer(ITransport transport, McpServerOptions options, ILoggerFactory? loggerFactory, IServiceProvider? serviceProvider)
        : base(loggerFactory)
    {
        Throw.IfNull(transport);
        Throw.IfNull(options);

        options ??= new();

        _sessionTransport = transport;
        ServerOptions = options;
        Services = serviceProvider;
        _endpointName = $"Server ({options.ServerInfo?.Name ?? DefaultImplementation.Name} {options.ServerInfo?.Version ?? DefaultImplementation.Version})";
        _servicesScopePerRequest = options.ScopeRequests;

        // Configure all request handlers based on the supplied options.
        SetInitializeHandler(options);
        SetToolsHandler(options);
        SetPromptsHandler(options);
        SetResourcesHandler(options);
        SetSetLoggingLevelHandler(options);
        SetCompletionHandler(options);
        SetPingHandler();

        var capabilities = options.Capabilities;

        // Register any notification handlers that were provided.
        if (capabilities?.NotificationHandlers is { } notificationHandlers)
        {
            NotificationHandlers.RegisterRange(notificationHandlers);
        }
        
        RegisterListChange(capabilities?.Tools, NotificationMethods.ToolListChangedNotification);
        RegisterListChange(capabilities?.Prompts, NotificationMethods.PromptListChangedNotification);
        RegisterListChange(capabilities?.Resources, NotificationMethods.ResourceListChangedNotification);

        // And initialize the session.
        InitializeSession(transport);
    }

    public ServerCapabilities? ServerCapabilities { get; set; }

    /// <inheritdoc />
    public ClientCapabilities? ClientCapabilities { get; set; }

    /// <inheritdoc />
    public Implementation? ClientInfo { get; set; }

    /// <inheritdoc />
    public McpServerOptions ServerOptions { get; }

    /// <inheritdoc />
    public IServiceProvider? Services { get; }

    /// <inheritdoc />
    public override string EndpointName => _endpointName;

    /// <inheritdoc />
    public LoggingLevel? LoggingLevel => _loggingLevel?.Value;

    /// <inheritdoc />
    public async Task RunAsync(CancellationToken cancellationToken = default)
    {
        if (Interlocked.Exchange(ref _started, 1) != 0)
        {
            throw new InvalidOperationException($"{nameof(RunAsync)} must only be called once.");
        }

        try
        {
            StartSession(_sessionTransport, fullSessionCancellationToken: cancellationToken);
            await MessageProcessingTask.ConfigureAwait(false);
        }
        finally
        {
            await DisposeAsync().ConfigureAwait(false);
        }
    }

    public override async ValueTask DisposeUnsynchronizedAsync()
    {
        foreach (var disposable in _disposables)
        {
            disposable();
        }
        _disposables.Clear();
        await base.DisposeUnsynchronizedAsync().ConfigureAwait(false);
    }

    private void SetPingHandler()
    {
        SetHandler(RequestMethods.Ping,
            async (request, _) => new PingResult(),
            McpJsonUtilities.JsonContext.Default.JsonNode,
            McpJsonUtilities.JsonContext.Default.PingResult);
    }

    private void SetInitializeHandler(McpServerOptions options)
    {
        RequestHandlers.Set(RequestMethods.Initialize,
            async (request, _, _) =>
            {
                ClientCapabilities = request?.Capabilities ?? new();
                ClientInfo = request?.ClientInfo;

                // Use the ClientInfo to update the session EndpointName for logging.
                _endpointName = $"{_endpointName}, Client ({ClientInfo?.Name} {ClientInfo?.Version})";
                GetSessionOrThrow().EndpointName = _endpointName;

                return new InitializeResult
                {
                    ProtocolVersion = options.ProtocolVersion,
                    Instructions = options.ServerInstructions,
                    ServerInfo = options.ServerInfo ?? DefaultImplementation,
                    Capabilities = ServerCapabilities ?? new(),
                };
            },
            McpJsonUtilities.JsonContext.Default.InitializeRequestParams,
            McpJsonUtilities.JsonContext.Default.InitializeResult);
    }

    private void SetCompletionHandler(McpServerOptions options)
    {
        if (options.Capabilities?.Completions is not { } completionsCapability)
        {
            return;
        }

        var completeHandler = completionsCapability.CompleteHandler ??
            throw new InvalidOperationException(
                $"{nameof(ServerCapabilities)}.{nameof(ServerCapabilities.Completions)} was enabled, " +
                $"but {nameof(CompletionsCapability.CompleteHandler)} was not specified.");

        // This capability is not optional, so return an empty result if there is no handler.
        SetHandler(
            RequestMethods.CompletionComplete,
            completeHandler,
            McpJsonUtilities.JsonContext.Default.CompleteRequestParams,
            McpJsonUtilities.JsonContext.Default.CompleteResult);
    }

    private void SetResourcesHandler(McpServerOptions options)
    {
        if (options.Capabilities?.Resources is not { } resourcesCapability)
        {
            return;
        }

        var listResourcesHandler = resourcesCapability.ListResourcesHandler;
        var listResourceTemplatesHandler = resourcesCapability.ListResourceTemplatesHandler;
        var readResourceHandler = resourcesCapability.ReadResourceHandler;
        var resourceCollection = resourcesCapability.ResourceCollection;

        var originalListResourcesHandler = listResourcesHandler;
        listResourcesHandler = async (request, cancellationToken) =>
        {
<<<<<<< HEAD
            ListResourcesResult result = originalListResourcesHandler is not null ?
                await originalListResourcesHandler(request, cancellationToken).ConfigureAwait(false) :
                new();

            if (request.Params?.Cursor is null && resourceCollection is not null)
            {
                result.Resources.AddRange(resourceCollection.Select(t => t.ProtocolResource));
            }

            return result;
        };

        var isMissingListResourceHandlers = originalListResourcesHandler is null && listResourceTemplatesHandler is null;
        if (resourceCollection is not { IsEmpty: false } && (isMissingListResourceHandlers || readResourceHandler is not { }))
        {
            throw new McpException("Resources capability was enabled, but ListResources, ListResourceTemplates, and/or ReadResource handlers were not specified.");
        }
=======
            throw new InvalidOperationException(
                $"{nameof(ServerCapabilities)}.{nameof(ServerCapabilities.Resources)} was enabled, " +
                $"but {nameof(ResourcesCapability.ListResourcesHandler)} or {nameof(ResourcesCapability.ReadResourceHandler)} was not specified.");
        }

        listResourcesHandler ??= static async (_, _) => new ListResourcesResult();
>>>>>>> c750f09e

        SetHandler(
            RequestMethods.ResourcesList,
            listResourcesHandler,
            McpJsonUtilities.JsonContext.Default.ListResourcesRequestParams,
            McpJsonUtilities.JsonContext.Default.ListResourcesResult);

<<<<<<< HEAD
        readResourceHandler ??= static (_, _) => Task.FromResult(new ReadResourceResult());
        RequestHandlers.Set(
=======
        SetHandler(
>>>>>>> c750f09e
            RequestMethods.ResourcesRead,
            readResourceHandler,
            McpJsonUtilities.JsonContext.Default.ReadResourceRequestParams,
            McpJsonUtilities.JsonContext.Default.ReadResourceResult);

        listResourceTemplatesHandler ??= static async (_, _) => new ListResourceTemplatesResult();
        SetHandler(
            RequestMethods.ResourcesTemplatesList,
            listResourceTemplatesHandler,
            McpJsonUtilities.JsonContext.Default.ListResourceTemplatesRequestParams,
            McpJsonUtilities.JsonContext.Default.ListResourceTemplatesResult);

        if (resourcesCapability.Subscribe is not true)
        {
            return;
        }

        var subscribeHandler = resourcesCapability.SubscribeToResourcesHandler;
        var unsubscribeHandler = resourcesCapability.UnsubscribeFromResourcesHandler;
        if (subscribeHandler is null || unsubscribeHandler is null)
        {
            throw new InvalidOperationException(
                $"{nameof(ServerCapabilities)}.{nameof(ServerCapabilities.Resources)}.{nameof(ResourcesCapability.Subscribe)} is set, " +
                $"but {nameof(ResourcesCapability.SubscribeToResourcesHandler)} or {nameof(ResourcesCapability.UnsubscribeFromResourcesHandler)} was not specified.");
        }

        SetHandler(
            RequestMethods.ResourcesSubscribe,
            subscribeHandler,
            McpJsonUtilities.JsonContext.Default.SubscribeRequestParams,
            McpJsonUtilities.JsonContext.Default.EmptyResult);

        SetHandler(
            RequestMethods.ResourcesUnsubscribe,
            unsubscribeHandler,
            McpJsonUtilities.JsonContext.Default.UnsubscribeRequestParams,
            McpJsonUtilities.JsonContext.Default.EmptyResult);
    }

    private void SetPromptsHandler(McpServerOptions options)
    {
        PromptsCapability? promptsCapability = options.Capabilities?.Prompts;
        var listPromptsHandler = promptsCapability?.ListPromptsHandler;
        var getPromptHandler = promptsCapability?.GetPromptHandler;
        var prompts = promptsCapability?.PromptCollection;

        if (listPromptsHandler is null != getPromptHandler is null)
        {
            throw new InvalidOperationException(
                $"{nameof(PromptsCapability)}.{nameof(promptsCapability.ListPromptsHandler)} or " +
                $"{nameof(PromptsCapability)}.{nameof(promptsCapability.GetPromptHandler)} was specified without the other. " +
                $"Both or neither must be provided.");
        }

        // Handle prompts provided via DI.
        if (prompts is { IsEmpty: false })
        {
            // Synthesize the handlers, making sure a PromptsCapability is specified.
            var originalListPromptsHandler = listPromptsHandler;
            listPromptsHandler = async (request, cancellationToken) =>
            {
                ListPromptsResult result = originalListPromptsHandler is not null ?
                    await originalListPromptsHandler(request, cancellationToken).ConfigureAwait(false) :
                    new();

                if (request.Params?.Cursor is null)
                {
                    result.Prompts.AddRange(prompts.Select(t => t.ProtocolPrompt));
                }

                return result;
            };

            var originalGetPromptHandler = getPromptHandler;
            getPromptHandler = (request, cancellationToken) =>
            {
                if (request.Params is null ||
                    !prompts.TryGetPrimitive(request.Params.Name, out var prompt))
                {
                    if (originalGetPromptHandler is not null)
                    {
                        return originalGetPromptHandler(request, cancellationToken);
                    }

                    throw new McpException($"Unknown prompt: '{request.Params?.Name}'", McpErrorCode.InvalidParams);
                }

                return prompt.GetAsync(request, cancellationToken);
            };

            ServerCapabilities = new()
            {
                Experimental = options.Capabilities?.Experimental,
                Logging = options.Capabilities?.Logging,
                Tools = options.Capabilities?.Tools,
                Resources = options.Capabilities?.Resources,
                Prompts = new()
                {
                    ListPromptsHandler = listPromptsHandler,
                    GetPromptHandler = getPromptHandler,
                    PromptCollection = prompts,
                    ListChanged = true,
                }
            };
        }
        else
        {
            ServerCapabilities = options.Capabilities;

            if (promptsCapability is null)
            {
                // No prompts, and no prompts capability was declared, so nothing to do.
                return;
            }

            // Make sure the handlers are provided if the capability is enabled.
            if (listPromptsHandler is null || getPromptHandler is null)
            {
                throw new InvalidOperationException(
                    $"{nameof(ServerCapabilities)}.{nameof(ServerCapabilities.Prompts)} was enabled, " +
                    $"but {nameof(PromptsCapability.ListPromptsHandler)} or {nameof(PromptsCapability.GetPromptHandler)} was not specified.");
            }
        }

        SetHandler(
            RequestMethods.PromptsList,
            listPromptsHandler,
            McpJsonUtilities.JsonContext.Default.ListPromptsRequestParams,
            McpJsonUtilities.JsonContext.Default.ListPromptsResult);

        SetHandler(
            RequestMethods.PromptsGet,
            getPromptHandler,
            McpJsonUtilities.JsonContext.Default.GetPromptRequestParams,
            McpJsonUtilities.JsonContext.Default.GetPromptResult);
    }

    private void SetToolsHandler(McpServerOptions options)
    {
        ToolsCapability? toolsCapability = options.Capabilities?.Tools;
        var listToolsHandler = toolsCapability?.ListToolsHandler;
        var callToolHandler = toolsCapability?.CallToolHandler;
        var tools = toolsCapability?.ToolCollection;

        if (listToolsHandler is null != callToolHandler is null)
        {
            throw new InvalidOperationException(
                $"{nameof(ToolsCapability)}.{nameof(ToolsCapability.ListToolsHandler)} or " +
                $"{nameof(ToolsCapability)}.{nameof(ToolsCapability.CallToolHandler)} was specified without the other. " +
                $"Both or neither must be provided.");
        }

        // Handle tools provided via DI.
        if (tools is { IsEmpty: false })
        {
            // Synthesize the handlers, making sure a ToolsCapability is specified.
            var originalListToolsHandler = listToolsHandler;
            listToolsHandler = async (request, cancellationToken) =>
            {
                ListToolsResult result = originalListToolsHandler is not null ?
                    await originalListToolsHandler(request, cancellationToken).ConfigureAwait(false) :
                    new();

                if (request.Params?.Cursor is null)
                {
                    result.Tools.AddRange(tools.Select(t => t.ProtocolTool));
                }

                return result;
            };

            var originalCallToolHandler = callToolHandler;
            callToolHandler = (request, cancellationToken) =>
            {
                if (request.Params is null ||
                    !tools.TryGetPrimitive(request.Params.Name, out var tool))
                {
                    if (originalCallToolHandler is not null)
                    {
                        return originalCallToolHandler(request, cancellationToken);
                    }

                    throw new McpException($"Unknown tool: '{request.Params?.Name}'", McpErrorCode.InvalidParams);
                }

                return tool.InvokeAsync(request, cancellationToken);
            };

            ServerCapabilities = new()
            {
                Experimental = options.Capabilities?.Experimental,
                Logging = options.Capabilities?.Logging,
                Prompts = options.Capabilities?.Prompts,
                Resources = options.Capabilities?.Resources,
                Tools = new()
                {
                    ListToolsHandler = listToolsHandler,
                    CallToolHandler = callToolHandler,
                    ToolCollection = tools,
                    ListChanged = true,
                }
            };
        }
        else
        {
            ServerCapabilities = options.Capabilities;

            if (toolsCapability is null)
            {
                // No tools, and no tools capability was declared, so nothing to do.
                return;
            }

            // Make sure the handlers are provided if the capability is enabled.
            if (listToolsHandler is null || callToolHandler is null)
            {
                throw new InvalidOperationException(
                    $"{nameof(ServerCapabilities)}.{nameof(ServerCapabilities.Tools)} was enabled, " +
                    $"but {nameof(ToolsCapability.ListToolsHandler)} or {nameof(ToolsCapability.CallToolHandler)} was not specified.");
            }
        }

        SetHandler(
            RequestMethods.ToolsList,
            listToolsHandler,
            McpJsonUtilities.JsonContext.Default.ListToolsRequestParams,
            McpJsonUtilities.JsonContext.Default.ListToolsResult);

        SetHandler(
            RequestMethods.ToolsCall,
            callToolHandler,
            McpJsonUtilities.JsonContext.Default.CallToolRequestParams,
            McpJsonUtilities.JsonContext.Default.CallToolResponse);
    }

    private void SetSetLoggingLevelHandler(McpServerOptions options)
    {
        // We don't require that the handler be provided, as we always store the provided
        // log level to the server.
        var setLoggingLevelHandler = options.Capabilities?.Logging?.SetLoggingLevelHandler;

        RequestHandlers.Set(
            RequestMethods.LoggingSetLevel,
            (request, destinationTransport, cancellationToken) =>
            {
                // Store the provided level.
                if (request is not null)
                {
                    if (_loggingLevel is null)
                    {
                        Interlocked.CompareExchange(ref _loggingLevel, new(request.Level), null);
                    }

                    _loggingLevel.Value = request.Level;
                }

                // If a handler was provided, now delegate to it.
                if (setLoggingLevelHandler is not null)
                {
                    return InvokeHandlerAsync(setLoggingLevelHandler, request, destinationTransport, cancellationToken);
                }

                // Otherwise, consider it handled.
                return new ValueTask<EmptyResult>(EmptyResult.Instance);
            },
            McpJsonUtilities.JsonContext.Default.SetLevelRequestParams,
            McpJsonUtilities.JsonContext.Default.EmptyResult);
    }

<<<<<<< HEAD
    private void RegisterListChange<T>(IListCapability<T>? capability, string methodName)
        where T : IMcpServerPrimitive
    {
        // https://modelcontextprotocol.io/specification/2024-11-05/server/tools#capabilities
        // Look to spec for guidance on ListChanged over collection existance.
        if (capability?.Collection is { } collection)
            //&& capability.ListChanged is true)
        {
            void ChangedDelegate(object? sender, EventArgs e)
                => _ = this.SendNotificationAsync(methodName);
            collection.Changed += ChangedDelegate;
            _disposables.Add(() => collection.Changed -= ChangedDelegate);
        }
    }

=======
    private ValueTask<TResult> InvokeHandlerAsync<TParams, TResult>(
        Func<RequestContext<TParams>, CancellationToken, ValueTask<TResult>> handler,
        TParams? args,
        ITransport? destinationTransport = null,
        CancellationToken cancellationToken = default)
    {
        return _servicesScopePerRequest ?
            InvokeScopedAsync(handler, args, cancellationToken) :
            handler(new(new DestinationBoundMcpServer(this, destinationTransport)) { Params = args }, cancellationToken);

        async ValueTask<TResult> InvokeScopedAsync(
            Func<RequestContext<TParams>, CancellationToken, ValueTask<TResult>> handler,
            TParams? args,
            CancellationToken cancellationToken)
        {
            var scope = Services?.GetService<IServiceScopeFactory>()?.CreateAsyncScope();
            try
            {
                return await handler(
                    new RequestContext<TParams>(new DestinationBoundMcpServer(this, destinationTransport))
                    {
                        Services = scope?.ServiceProvider ?? Services,
                        Params = args
                    },
                    cancellationToken).ConfigureAwait(false);
            }
            finally
            {
                if (scope is not null)
                {
                    await scope.Value.DisposeAsync().ConfigureAwait(false);
                }
            }
        }
    }

    private void SetHandler<TRequest, TResponse>(
        string method,
        Func<RequestContext<TRequest>, CancellationToken, ValueTask<TResponse>> handler,
        JsonTypeInfo<TRequest> requestTypeInfo,
        JsonTypeInfo<TResponse> responseTypeInfo)
    {
        RequestHandlers.Set(method, 
            (request, destinationTransport, cancellationToken) =>
                InvokeHandlerAsync(handler, request, destinationTransport, cancellationToken),
            requestTypeInfo, responseTypeInfo);
    }

>>>>>>> c750f09e
    /// <summary>Maps a <see cref="LogLevel"/> to a <see cref="LoggingLevel"/>.</summary>
    internal static LoggingLevel ToLoggingLevel(LogLevel level) =>
        level switch
        {
            LogLevel.Trace => Protocol.Types.LoggingLevel.Debug,
            LogLevel.Debug => Protocol.Types.LoggingLevel.Debug,
            LogLevel.Information => Protocol.Types.LoggingLevel.Info,
            LogLevel.Warning => Protocol.Types.LoggingLevel.Warning,
            LogLevel.Error => Protocol.Types.LoggingLevel.Error,
            LogLevel.Critical => Protocol.Types.LoggingLevel.Critical,
            _ => Protocol.Types.LoggingLevel.Emergency,
        };
}<|MERGE_RESOLUTION|>--- conflicted
+++ resolved
@@ -198,7 +198,6 @@
         var originalListResourcesHandler = listResourcesHandler;
         listResourcesHandler = async (request, cancellationToken) =>
         {
-<<<<<<< HEAD
             ListResourcesResult result = originalListResourcesHandler is not null ?
                 await originalListResourcesHandler(request, cancellationToken).ConfigureAwait(false) :
                 new();
@@ -214,16 +213,12 @@
         var isMissingListResourceHandlers = originalListResourcesHandler is null && listResourceTemplatesHandler is null;
         if (resourceCollection is not { IsEmpty: false } && (isMissingListResourceHandlers || readResourceHandler is not { }))
         {
-            throw new McpException("Resources capability was enabled, but ListResources, ListResourceTemplates, and/or ReadResource handlers were not specified.");
-        }
-=======
             throw new InvalidOperationException(
                 $"{nameof(ServerCapabilities)}.{nameof(ServerCapabilities.Resources)} was enabled, " +
                 $"but {nameof(ResourcesCapability.ListResourcesHandler)} or {nameof(ResourcesCapability.ReadResourceHandler)} was not specified.");
         }
 
         listResourcesHandler ??= static async (_, _) => new ListResourcesResult();
->>>>>>> c750f09e
 
         SetHandler(
             RequestMethods.ResourcesList,
@@ -231,12 +226,8 @@
             McpJsonUtilities.JsonContext.Default.ListResourcesRequestParams,
             McpJsonUtilities.JsonContext.Default.ListResourcesResult);
 
-<<<<<<< HEAD
-        readResourceHandler ??= static (_, _) => Task.FromResult(new ReadResourceResult());
-        RequestHandlers.Set(
-=======
-        SetHandler(
->>>>>>> c750f09e
+        readResourceHandler ??= static async (_, _) => new();
+        SetHandler(
             RequestMethods.ResourcesRead,
             readResourceHandler,
             McpJsonUtilities.JsonContext.Default.ReadResourceRequestParams,
@@ -506,23 +497,6 @@
             McpJsonUtilities.JsonContext.Default.EmptyResult);
     }
 
-<<<<<<< HEAD
-    private void RegisterListChange<T>(IListCapability<T>? capability, string methodName)
-        where T : IMcpServerPrimitive
-    {
-        // https://modelcontextprotocol.io/specification/2024-11-05/server/tools#capabilities
-        // Look to spec for guidance on ListChanged over collection existance.
-        if (capability?.Collection is { } collection)
-            //&& capability.ListChanged is true)
-        {
-            void ChangedDelegate(object? sender, EventArgs e)
-                => _ = this.SendNotificationAsync(methodName);
-            collection.Changed += ChangedDelegate;
-            _disposables.Add(() => collection.Changed -= ChangedDelegate);
-        }
-    }
-
-=======
     private ValueTask<TResult> InvokeHandlerAsync<TParams, TResult>(
         Func<RequestContext<TParams>, CancellationToken, ValueTask<TResult>> handler,
         TParams? args,
@@ -571,7 +545,21 @@
             requestTypeInfo, responseTypeInfo);
     }
 
->>>>>>> c750f09e
+    private void RegisterListChange<T>(IListCapability<T>? capability, string methodName)
+        where T : IMcpServerPrimitive
+    {
+        // https://modelcontextprotocol.io/specification/2024-11-05/server/tools#capabilities
+        // Look to spec for guidance on ListChanged over collection existance.
+        if (capability?.Collection is { } collection)
+            //&& capability.ListChanged is true)
+        {
+            void ChangedDelegate(object? sender, EventArgs e)
+                => _ = this.SendNotificationAsync(methodName);
+            collection.Changed += ChangedDelegate;
+            _disposables.Add(() => collection.Changed -= ChangedDelegate);
+        }
+    }
+
     /// <summary>Maps a <see cref="LogLevel"/> to a <see cref="LoggingLevel"/>.</summary>
     internal static LoggingLevel ToLoggingLevel(LogLevel level) =>
         level switch
