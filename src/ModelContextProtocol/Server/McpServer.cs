--- conflicted
+++ resolved
@@ -79,43 +79,21 @@
         }
 
         // Now that everything has been configured, subscribe to any necessary notifications.
-<<<<<<< HEAD
-        Register(ServerOptions.Capabilities?.Tools?.ToolCollection, NotificationMethods.ToolListChangedNotification);
-        Register(ServerOptions.Capabilities?.Prompts?.PromptCollection, NotificationMethods.PromptListChangedNotification);
-        Register(ServerOptions.Capabilities?.Resources?.ResourceCollection, NotificationMethods.ResourceListChangedNotification);
-
-        void Register<TPrimitive>(McpServerPrimitiveCollection<TPrimitive>? collection, string notificationMethod)
-            where TPrimitive : IMcpServerPrimitive
-        {
-            if (collection is not null)
-            {
-                EventHandler changed = (sender, e) => _ = this.SendNotificationAsync(notificationMethod);
-                collection.Changed += changed;
-                _disposables.Add(() => collection.Changed -= changed);
-=======
         if (transport is not StreamableHttpServerTransport streamableHttpTransport || streamableHttpTransport.Stateless is false)
         {
-            if (ServerOptions.Capabilities?.Tools?.ToolCollection is { } tools)
-            {
-                EventHandler changed = (sender, e) => _ = this.SendNotificationAsync(NotificationMethods.ToolListChangedNotification);
-                tools.Changed += changed;
-                _disposables.Add(() => tools.Changed -= changed);
-            }
-
-            if (ServerOptions.Capabilities?.Prompts?.PromptCollection is { } prompts)
-            {
-                EventHandler changed = (sender, e) => _ = this.SendNotificationAsync(NotificationMethods.PromptListChangedNotification);
-                prompts.Changed += changed;
-                _disposables.Add(() => prompts.Changed -= changed);
-            }
-
-            var resources = ServerOptions.Capabilities?.Resources?.ResourceCollection;
-            if (resources is not null)
-            {
-                EventHandler changed = (sender, e) => _ = this.SendNotificationAsync(NotificationMethods.PromptListChangedNotification);
-                resources.Changed += changed;
-                _disposables.Add(() => resources.Changed -= changed);
->>>>>>> ce9f73f4
+            Register(ServerOptions.Capabilities?.Tools?.ToolCollection, NotificationMethods.ToolListChangedNotification);
+            Register(ServerOptions.Capabilities?.Prompts?.PromptCollection, NotificationMethods.PromptListChangedNotification);
+            Register(ServerOptions.Capabilities?.Resources?.ResourceCollection, NotificationMethods.ResourceListChangedNotification);
+
+            void Register<TPrimitive>(McpServerPrimitiveCollection<TPrimitive>? collection, string notificationMethod)
+                where TPrimitive : IMcpServerPrimitive
+            {
+                if (collection is not null)
+                {
+                    EventHandler changed = (sender, e) => _ = this.SendNotificationAsync(notificationMethod);
+                    collection.Changed += changed;
+                    _disposables.Add(() => collection.Changed -= changed);
+                }
             }
         }
 
