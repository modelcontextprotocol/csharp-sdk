--- conflicted
+++ resolved
@@ -13,11 +13,11 @@
     private readonly string _name;
     private readonly string _description;
 
-<<<<<<< HEAD
-    internal McpClientTool(IMcpClient client, Tool tool, string? name = null, string? description = null)
+    internal McpClientTool(IMcpClient client, Tool tool, JsonSerializerOptions serializerOptions,string? name = null, string? description = null)
     {
         _client = client;
         ProtocolTool = tool;
+        JsonSerializerOptions = serializerOptions;
         _name = name ?? tool.Name;
         _description = description ?? tool.Description ?? string.Empty;
     }
@@ -46,13 +46,6 @@
     public McpClientTool WithDescription(string description)
     {
         return new McpClientTool(_client, ProtocolTool, _name, description);
-=======
-    internal McpClientTool(IMcpClient client, Tool tool, JsonSerializerOptions serializerOptions)
-    {
-        _client = client;
-        ProtocolTool = tool;
-        JsonSerializerOptions = serializerOptions;
->>>>>>> f1af251c
     }
 
     /// <summary>Gets the protocol <see cref="Tool"/> type for this instance.</summary>
