--- conflicted
+++ resolved
@@ -23,14 +23,6 @@
     public Func<HttpContext, IMcpServer, CancellationToken, Task>? RunSessionHandler { get; set; }
 
     /// <summary>
-<<<<<<< HEAD
-    /// When true, the server includes an absolute URL
-    /// (e.g. "https://api.example.com/message?sessionId=…") for the message-posting
-    /// endpoint in the initial init SSE event.  
-    /// When false (default), a relative URL ("message?sessionId=…") is sent.
-    /// </summary>
-    public bool SendAbsoluteMessageUrl { get; set; } = false;
-=======
     /// Gets or sets whether the server should run in a stateless mode that does not require all requests for a given session
     /// to arrive to the same ASP.NET Core application process.
     /// </summary>
@@ -68,5 +60,12 @@
     /// Used for testing the <see cref="IdleTimeout"/>.
     /// </summary>
     public TimeProvider TimeProvider { get; set; } = TimeProvider.System;
->>>>>>> ee9b04b7
+
+    /// <summary>
+    /// When true, the server includes an absolute URL
+    /// (e.g. "https://api.example.com/message?sessionId=…") for the message-posting
+    /// endpoint in the initial init SSE event.  
+    /// When false (default), a relative URL ("message?sessionId=…") is sent.
+    /// </summary>
+    public bool SendAbsoluteMessageUrl { get; set; } = false;
 }