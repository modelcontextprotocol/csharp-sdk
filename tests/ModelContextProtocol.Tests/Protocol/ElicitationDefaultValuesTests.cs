--- conflicted
+++ resolved
@@ -385,12 +385,8 @@
 
         // Assert
         Assert.NotNull(deserialized);
-<<<<<<< HEAD
         Assert.NotNull(deserialized.RequestedSchema);
-        Assert.Equal(5, deserialized.RequestedSchema.Properties.Count);
-=======
         Assert.Equal(8, deserialized.RequestedSchema.Properties.Count);
->>>>>>> 627de76c
 
         var nameSchema = Assert.IsType<ElicitRequestParams.StringSchema>(deserialized.RequestedSchema.Properties["name"]);
         Assert.Equal("John Doe", nameSchema.Default);
@@ -404,10 +400,6 @@
         var activeSchema = Assert.IsType<ElicitRequestParams.BooleanSchema>(deserialized.RequestedSchema.Properties["active"]);
         Assert.True(activeSchema.Default);
 
-<<<<<<< HEAD
-        // EnumSchema without enumNames deserializes as UntitledSingleSelectEnumSchema
-=======
->>>>>>> 627de76c
         var statusSchema = Assert.IsType<ElicitRequestParams.UntitledSingleSelectEnumSchema>(deserialized.RequestedSchema.Properties["status"]);
         Assert.Equal("active", statusSchema.Default);
 
