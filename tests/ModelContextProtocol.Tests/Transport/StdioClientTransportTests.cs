--- conflicted
+++ resolved
@@ -8,7 +8,7 @@
 public class StdioClientTransportTests(ITestOutputHelper testOutputHelper) : LoggedTest(testOutputHelper)
 {
     public static bool IsStdErrCallbackSupported => !PlatformDetection.IsMonoRuntime;
-    
+
     [Fact]
     public async Task CreateAsync_ValidProcessInvalidServer_Throws()
     {
@@ -18,18 +18,13 @@
             new(new() { Command = "cmd", Arguments = ["/C", $"echo \"{id}\" >&2"] }, LoggerFactory) :
             new(new() { Command = "ls", Arguments = [id] }, LoggerFactory);
 
-<<<<<<< HEAD
         IOException e = await Assert.ThrowsAsync<IOException>(() => McpClient.CreateAsync(transport, loggerFactory: LoggerFactory, cancellationToken: TestContext.Current.CancellationToken));
-        Assert.Contains(id, e.ToString());
-=======
-        IOException e = await Assert.ThrowsAsync<IOException>(() => McpClientFactory.CreateAsync(transport, loggerFactory: LoggerFactory, cancellationToken: TestContext.Current.CancellationToken));
         if (!RuntimeInformation.IsOSPlatform(OSPlatform.OSX))
         {
             Assert.Contains(id, e.ToString());
         }
->>>>>>> 0cf449ea
     }
-    
+
     [Fact(Skip = "Platform not supported by this test.", SkipUnless = nameof(IsStdErrCallbackSupported))]
     public async Task CreateAsync_ValidProcessInvalidServer_StdErrCallbackInvoked()
     {
