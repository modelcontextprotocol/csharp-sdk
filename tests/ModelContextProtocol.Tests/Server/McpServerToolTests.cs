using Json.Schema;
using Microsoft.Extensions.AI;
using Microsoft.Extensions.DependencyInjection;
using ModelContextProtocol.Protocol;
using ModelContextProtocol.Server;
using Moq;
using System.Reflection;
using System.Runtime.InteropServices;
using System.Text.Json;
using System.Text.Json.Nodes;
using System.Text.Json.Serialization;
using System.Text.Json.Serialization.Metadata;
using Xunit.Sdk;

namespace ModelContextProtocol.Tests.Server;

public partial class McpServerToolTests
{
    private static JsonRpcRequest CreateTestJsonRpcRequest()
    {
        return new JsonRpcRequest
        {
            Id = new RequestId("test-id"),
            Method = "test/method",
            Params = null
        };
    }

    public McpServerToolTests()
    {
#if !NET
        Assert.SkipWhen(RuntimeInformation.IsOSPlatform(OSPlatform.Windows), "https://github.com/modelcontextprotocol/csharp-sdk/issues/587");
#endif
    }

    [Fact]
    public void Create_InvalidArgs_Throws()
    {
        Assert.Throws<ArgumentNullException>("function", () => McpServerTool.Create((AIFunction)null!));
        Assert.Throws<ArgumentNullException>("method", () => McpServerTool.Create((MethodInfo)null!));
        Assert.Throws<ArgumentNullException>("method", () => McpServerTool.Create((MethodInfo)null!, typeof(object)));
        Assert.Throws<ArgumentNullException>("createTargetFunc", () => McpServerTool.Create(typeof(McpServerToolTests).GetMethod(nameof(Create_InvalidArgs_Throws))!, null!));
        Assert.Throws<ArgumentNullException>("method", () => McpServerTool.Create((Delegate)null!));

        Assert.NotNull(McpServerTool.Create(typeof(DisposableToolType).GetMethod(nameof(DisposableToolType.InstanceMethod))!, new DisposableToolType()));
        Assert.NotNull(McpServerTool.Create(typeof(DisposableToolType).GetMethod(nameof(DisposableToolType.StaticMethod))!));
        Assert.Throws<ArgumentNullException>("target", () => McpServerTool.Create(typeof(DisposableToolType).GetMethod(nameof(DisposableToolType.InstanceMethod))!, target: null!));
    }

    [Fact]
    public async Task SupportsIMcpServer()
    {
        Mock<McpServer> mockServer = new();

        McpServerTool tool = McpServerTool.Create((McpServer server) =>
        {
            Assert.Same(mockServer.Object, server);
            return "42";
        });

        Assert.DoesNotContain("server", JsonSerializer.Serialize(tool.ProtocolTool.InputSchema, McpJsonUtilities.DefaultOptions));

        var result = await tool.InvokeAsync(
            new RequestContext<CallToolRequestParams>(mockServer.Object, CreateTestJsonRpcRequest()),
            TestContext.Current.CancellationToken);
        Assert.Equal("42", (result.Content[0] as TextContentBlock)?.Text);
    }

    [Fact]
    public async Task SupportsCtorInjection()
    {
        MyService expectedMyService = new();

        ServiceCollection sc = new();
        sc.AddSingleton(expectedMyService);
        IServiceProvider services = sc.BuildServiceProvider();

        Mock<McpServer> mockServer = new();
        mockServer.SetupGet(s => s.Services).Returns(services);

        MethodInfo? testMethod = typeof(HasCtorWithSpecialParameters).GetMethod(nameof(HasCtorWithSpecialParameters.TestTool));
        Assert.NotNull(testMethod);
        McpServerTool tool = McpServerTool.Create(testMethod, r =>
        {
            Assert.NotNull(r.Services);
            return ActivatorUtilities.CreateInstance(r.Services, typeof(HasCtorWithSpecialParameters));
        }, new() { Services = services });

        var result = await tool.InvokeAsync(
            new RequestContext<CallToolRequestParams>(mockServer.Object, CreateTestJsonRpcRequest()),
            TestContext.Current.CancellationToken);
        Assert.NotNull(result);
        Assert.NotNull(result.Content);
        Assert.Single(result.Content);
        Assert.Equal("True True True True", Assert.IsType<TextContentBlock>(result.Content[0]).Text);
    }

    private sealed class HasCtorWithSpecialParameters
    {
        private readonly MyService _ms;
        private readonly McpServer _server;
        private readonly RequestContext<CallToolRequestParams> _request;
        private readonly IProgress<ProgressNotificationValue> _progress;

        public HasCtorWithSpecialParameters(MyService ms, McpServer server, RequestContext<CallToolRequestParams> request, IProgress<ProgressNotificationValue> progress)
        {
            Assert.NotNull(ms);
            Assert.NotNull(server);
            Assert.NotNull(request);
            Assert.NotNull(progress);

            _ms = ms;
            _server = server;
            _request = request;
            _progress = progress;
        }

        public string TestTool() => $"{_ms is not null} {_server is not null} {_request is not null} {_progress is not null}";
    }

    [Theory]
    [InlineData(ServiceLifetime.Singleton)]
    [InlineData(ServiceLifetime.Scoped)]
    [InlineData(ServiceLifetime.Transient)]
    public async Task SupportsServiceFromDI(ServiceLifetime injectedArgumentLifetime)
    {
        MyService singletonService = new();

        ServiceCollection sc = new();
        switch (injectedArgumentLifetime)
        {
            case ServiceLifetime.Singleton:
                sc.AddSingleton(singletonService);
                break;

            case ServiceLifetime.Scoped:
                sc.AddScoped(_ => new MyService());
                break;

            case ServiceLifetime.Transient:
                sc.AddTransient(_ => new MyService());
                break;
        }

        sc.AddSingleton(services =>
        {
            return McpServerTool.Create((MyService actualMyService) =>
            {
                Assert.NotNull(actualMyService);
                if (injectedArgumentLifetime == ServiceLifetime.Singleton)
                {
                    Assert.Same(singletonService, actualMyService);
                }

                return "42";
            }, new() { Services = services });
        });

        IServiceProvider services = sc.BuildServiceProvider();

        McpServerTool tool = services.GetRequiredService<McpServerTool>();

        Assert.DoesNotContain("actualMyService", JsonSerializer.Serialize(tool.ProtocolTool.InputSchema, McpJsonUtilities.DefaultOptions));

        Mock<McpServer> mockServer = new();

        var ex = await Assert.ThrowsAsync<ArgumentException>(async () => await tool.InvokeAsync(
            new RequestContext<CallToolRequestParams>(mockServer.Object, CreateTestJsonRpcRequest()),
            TestContext.Current.CancellationToken));

        mockServer.SetupGet(s => s.Services).Returns(services);

        var result = await tool.InvokeAsync(
            new RequestContext<CallToolRequestParams>(mockServer.Object, CreateTestJsonRpcRequest()) { Services = services },
            TestContext.Current.CancellationToken);
        Assert.Equal("42", (result.Content[0] as TextContentBlock)?.Text);
    }

    [Fact]
    public async Task SupportsOptionalServiceFromDI()
    {
        MyService expectedMyService = new();

        ServiceCollection sc = new();
        sc.AddSingleton(expectedMyService);
        IServiceProvider services = sc.BuildServiceProvider();

        McpServerTool tool = McpServerTool.Create((MyService? actualMyService = null) =>
        {
            Assert.Null(actualMyService);
            return "42";
        }, new() { Services = services });

        var result = await tool.InvokeAsync(
<<<<<<< HEAD
            new RequestContext<CallToolRequestParams>(new Mock<McpServer>().Object),
=======
            new RequestContext<CallToolRequestParams>(new Mock<IMcpServer>().Object, CreateTestJsonRpcRequest()),
>>>>>>> d344c651
            TestContext.Current.CancellationToken);
        Assert.Equal("42", (result.Content[0] as TextContentBlock)?.Text);
    }

    [Fact]
    public async Task SupportsDisposingInstantiatedDisposableTargets()
    {
        McpServerToolCreateOptions options = new() { SerializerOptions = JsonContext2.Default.Options };
        McpServerTool tool1 = McpServerTool.Create(
            typeof(DisposableToolType).GetMethod(nameof(DisposableToolType.InstanceMethod))!,
            _ => new DisposableToolType(),
            options);

        var result = await tool1.InvokeAsync(
<<<<<<< HEAD
            new RequestContext<CallToolRequestParams>(new Mock<McpServer>().Object),
=======
            new RequestContext<CallToolRequestParams>(new Mock<IMcpServer>().Object, CreateTestJsonRpcRequest()),
>>>>>>> d344c651
            TestContext.Current.CancellationToken);
        Assert.Equal("""{"disposals":1}""", (result.Content[0] as TextContentBlock)?.Text);
    }

    [Fact]
    public async Task SupportsAsyncDisposingInstantiatedAsyncDisposableTargets()
    {
        McpServerToolCreateOptions options = new() { SerializerOptions = JsonContext2.Default.Options };
        McpServerTool tool1 = McpServerTool.Create(
            typeof(AsyncDisposableToolType).GetMethod(nameof(AsyncDisposableToolType.InstanceMethod))!,
            _ => new AsyncDisposableToolType(),
            options);

        var result = await tool1.InvokeAsync(
<<<<<<< HEAD
            new RequestContext<CallToolRequestParams>(new Mock<McpServer>().Object),
=======
            new RequestContext<CallToolRequestParams>(new Mock<IMcpServer>().Object, CreateTestJsonRpcRequest()),
>>>>>>> d344c651
            TestContext.Current.CancellationToken);
        Assert.Equal("""{"asyncDisposals":1}""", (result.Content[0] as TextContentBlock)?.Text);
    }

    [Fact]
    public async Task SupportsAsyncDisposingInstantiatedAsyncDisposableAndDisposableTargets()
    {
        ServiceCollection sc = new();
        sc.AddSingleton<MyService>();
        IServiceProvider services = sc.BuildServiceProvider();

        McpServerToolCreateOptions options = new() { SerializerOptions = JsonContext2.Default.Options };
        McpServerTool tool1 = McpServerTool.Create(
            typeof(AsyncDisposableAndDisposableToolType).GetMethod(nameof(AsyncDisposableAndDisposableToolType.InstanceMethod))!,
            static r => ActivatorUtilities.CreateInstance(r.Services!, typeof(AsyncDisposableAndDisposableToolType)),
            options);

        var result = await tool1.InvokeAsync(
<<<<<<< HEAD
            new RequestContext<CallToolRequestParams>(new Mock<McpServer>().Object) { Services = services },
=======
            new RequestContext<CallToolRequestParams>(new Mock<IMcpServer>().Object, CreateTestJsonRpcRequest()) { Services = services },
>>>>>>> d344c651
            TestContext.Current.CancellationToken);
        Assert.Equal("""{"asyncDisposals":1,"disposals":0}""", (result.Content[0] as TextContentBlock)?.Text);
    }


    [Fact]
    public async Task CanReturnCollectionOfAIContent()
    {
        Mock<McpServer> mockServer = new();
        McpServerTool tool = McpServerTool.Create((McpServer server) =>
        {
            Assert.Same(mockServer.Object, server);
            return new List<AIContent> {
                new TextContent("text"),
                new DataContent("data:image/png;base64,1234"),
                new DataContent("data:audio/wav;base64,1234")
            };
        }, new() { SerializerOptions = JsonContext2.Default.Options });

        var result = await tool.InvokeAsync(
            new RequestContext<CallToolRequestParams>(mockServer.Object, CreateTestJsonRpcRequest()),
            TestContext.Current.CancellationToken);

        Assert.Equal(3, result.Content.Count);

        Assert.Equal("text", (result.Content[0] as TextContentBlock)?.Text);

        Assert.Equal("1234", (result.Content[1] as ImageContentBlock)?.Data);
        Assert.Equal("image/png", (result.Content[1] as ImageContentBlock)?.MimeType);

        Assert.Equal("1234", (result.Content[2] as AudioContentBlock)?.Data);
        Assert.Equal("audio/wav", (result.Content[2] as AudioContentBlock)?.MimeType);
    }

    [Theory]
    [InlineData("text", "text")]
    [InlineData("data:image/png;base64,1234", "image")]
    [InlineData("data:audio/wav;base64,1234", "audio")]
    public async Task CanReturnSingleAIContent(string data, string type)
    {
        Mock<McpServer> mockServer = new();
        McpServerTool tool = McpServerTool.Create((McpServer server) =>
        {
            Assert.Same(mockServer.Object, server);
            return type switch
            {
                "text" => (AIContent)new TextContent(data),
                "image" => new DataContent(data),
                "audio" => new DataContent(data),
                _ => throw new ArgumentException("Invalid type")
            };
        });

        var result = await tool.InvokeAsync(
            new RequestContext<CallToolRequestParams>(mockServer.Object, CreateTestJsonRpcRequest()),
            TestContext.Current.CancellationToken);

        Assert.Single(result.Content);
        Assert.Equal(type, result.Content[0].Type);

        if (result.Content[0] is TextContentBlock tc)
        {
            Assert.Equal(data, tc.Text);
        }
        else if (result.Content[0] is ImageContentBlock ic)
        {
            Assert.Equal(data.Split(',').Last(), ic.Data);
            Assert.Equal("image/png", ic.MimeType);
        }
        else if (result.Content[0] is AudioContentBlock ac)
        {
            Assert.Equal(data.Split(',').Last(), ac.Data);
            Assert.Equal("audio/wav", ac.MimeType);
        }
        else
        {
            throw new XunitException($"Unexpected content type: {result.Content[0].GetType()}");
        }
    }

    [Fact]
    public async Task CanReturnNullAIContent()
    {
        Mock<McpServer> mockServer = new();
        McpServerTool tool = McpServerTool.Create((McpServer server) =>
        {
            Assert.Same(mockServer.Object, server);
            return (string?)null;
        });
        var result = await tool.InvokeAsync(
            new RequestContext<CallToolRequestParams>(mockServer.Object, CreateTestJsonRpcRequest()),
            TestContext.Current.CancellationToken);
        Assert.Empty(result.Content);
    }

    [Fact]
    public async Task CanReturnString()
    {
        Mock<McpServer> mockServer = new();
        McpServerTool tool = McpServerTool.Create((McpServer server) =>
        {
            Assert.Same(mockServer.Object, server);
            return "42";
        });
        var result = await tool.InvokeAsync(
            new RequestContext<CallToolRequestParams>(mockServer.Object, CreateTestJsonRpcRequest()),
            TestContext.Current.CancellationToken);
        Assert.Single(result.Content);
        Assert.Equal("42", Assert.IsType<TextContentBlock>(result.Content[0]).Text);
    }

    [Fact]
    public async Task CanReturnCollectionOfStrings()
    {
        Mock<McpServer> mockServer = new();
        McpServerTool tool = McpServerTool.Create((McpServer server) =>
        {
            Assert.Same(mockServer.Object, server);
            return new List<string> { "42", "43" };
        }, new() { SerializerOptions = JsonContext2.Default.Options });
        var result = await tool.InvokeAsync(
            new RequestContext<CallToolRequestParams>(mockServer.Object, CreateTestJsonRpcRequest()),
            TestContext.Current.CancellationToken);
        Assert.Single(result.Content);
        Assert.Equal("""["42","43"]""", Assert.IsType<TextContentBlock>(result.Content[0]).Text);
    }

    [Fact]
    public async Task CanReturnMcpContent()
    {
        Mock<McpServer> mockServer = new();
        McpServerTool tool = McpServerTool.Create((McpServer server) =>
        {
            Assert.Same(mockServer.Object, server);
            return new TextContentBlock { Text = "42" };
        });
        var result = await tool.InvokeAsync(
            new RequestContext<CallToolRequestParams>(mockServer.Object, CreateTestJsonRpcRequest()),
            TestContext.Current.CancellationToken);
        Assert.Single(result.Content);
        Assert.Equal("42", Assert.IsType<TextContentBlock>(result.Content[0]).Text);
        Assert.Equal("text", result.Content[0].Type);
    }

    [Fact]
    public async Task CanReturnCollectionOfMcpContent()
    {
        Mock<McpServer> mockServer = new();
        McpServerTool tool = McpServerTool.Create((McpServer server) =>
        {
            Assert.Same(mockServer.Object, server);
            return (IList<ContentBlock>)
            [
                new TextContentBlock { Text = "42" },
                new ImageContentBlock { Data = "1234", MimeType = "image/png" }
            ];
        });
        var result = await tool.InvokeAsync(
            new RequestContext<CallToolRequestParams>(mockServer.Object, CreateTestJsonRpcRequest()),
            TestContext.Current.CancellationToken);
        Assert.Equal(2, result.Content.Count);
        Assert.Equal("42", Assert.IsType<TextContentBlock>(result.Content[0]).Text);
        Assert.Equal("1234", Assert.IsType<ImageContentBlock>(result.Content[1]).Data);
        Assert.Equal("image/png", Assert.IsType<ImageContentBlock>(result.Content[1]).MimeType);
    }

    [Fact]
    public async Task CanReturnCallToolResult()
    {
        CallToolResult response = new()
        {
            Content = new List<ContentBlock> { new TextContentBlock { Text = "text" }, new ImageContentBlock { Data = "1234", MimeType = "image/png" } }
        };

        Mock<McpServer> mockServer = new();
        McpServerTool tool = McpServerTool.Create((McpServer server) =>
        {
            Assert.Same(mockServer.Object, server);
            return response;
        });
        var result = await tool.InvokeAsync(
            new RequestContext<CallToolRequestParams>(mockServer.Object, CreateTestJsonRpcRequest()),
            TestContext.Current.CancellationToken);

        Assert.Same(response, result);

        Assert.Equal(2, result.Content.Count);
        Assert.Equal("text", Assert.IsType<TextContentBlock>(result.Content[0]).Text);
        Assert.Equal("1234", Assert.IsType<ImageContentBlock>(result.Content[1]).Data);
    }

    [Fact]
    public async Task SupportsSchemaCreateOptions()
    {
        AIJsonSchemaCreateOptions schemaCreateOptions = new ()
        {
            TransformSchemaNode = (context, node) =>
            {
                node["text"] = "1234";
                return node;
            },
        };

        McpServerTool tool = McpServerTool.Create((int num, string str) =>
        {
            return "42";
        }, new() { SchemaCreateOptions = schemaCreateOptions });

        Assert.All(
            tool.ProtocolTool.InputSchema.GetProperty("properties").EnumerateObject(),
            x => Assert.True(x.Value.TryGetProperty("text", out JsonElement value) && value.ToString() == "1234")
        );
    }

<<<<<<< HEAD
    [Fact]
    public async Task ToolCallError_LogsErrorMessage()
    {
        // Arrange
        var mockLoggerProvider = new MockLoggerProvider();
        var loggerFactory = new LoggerFactory(new[] { mockLoggerProvider });
        var services = new ServiceCollection();
        services.AddSingleton<ILoggerFactory>(loggerFactory);
        var serviceProvider = services.BuildServiceProvider();

        var toolName = "tool-that-throws";
        var exceptionMessage = "Test exception message";

        McpServerTool tool = McpServerTool.Create(() =>
        {
            throw new InvalidOperationException(exceptionMessage);
        }, new() { Name = toolName, Services = serviceProvider });

        var mockServer = new Mock<McpServer>();
        var request = new RequestContext<CallToolRequestParams>(mockServer.Object)
        {
            Params = new CallToolRequestParams { Name = toolName },
            Services = serviceProvider
        };

        // Act
        var result = await tool.InvokeAsync(request, TestContext.Current.CancellationToken);

        // Assert
        Assert.True(result.IsError);
        Assert.Single(result.Content);
        Assert.Equal($"An error occurred invoking '{toolName}'.", Assert.IsType<TextContentBlock>(result.Content[0]).Text);

        var errorLog = Assert.Single(mockLoggerProvider.LogMessages, m => m.LogLevel == LogLevel.Error);
        Assert.Equal($"\"{toolName}\" threw an unhandled exception.", errorLog.Message);
        Assert.IsType<InvalidOperationException>(errorLog.Exception);
        Assert.Equal(exceptionMessage, errorLog.Exception.Message);
    }

=======
>>>>>>> d344c651
    [Theory]
    [MemberData(nameof(StructuredOutput_ReturnsExpectedSchema_Inputs))]
    public async Task StructuredOutput_Enabled_ReturnsExpectedSchema<T>(T value)
    {
        JsonSerializerOptions options = new() { TypeInfoResolver = new DefaultJsonTypeInfoResolver() };
        McpServerTool tool = McpServerTool.Create(() => value, new() { Name = "tool", UseStructuredContent = true, SerializerOptions = options });
<<<<<<< HEAD
        var mockServer = new Mock<McpServer>();
        var request = new RequestContext<CallToolRequestParams>(mockServer.Object)
=======
        var mockServer = new Mock<IMcpServer>();
        var request = new RequestContext<CallToolRequestParams>(mockServer.Object, CreateTestJsonRpcRequest())
>>>>>>> d344c651
        {
            Params = new CallToolRequestParams { Name = "tool" },
        };

        var result = await tool.InvokeAsync(request, TestContext.Current.CancellationToken);

        Assert.NotNull(tool.ProtocolTool.OutputSchema);
        Assert.Equal("object", tool.ProtocolTool.OutputSchema.Value.GetProperty("type").GetString());
        Assert.NotNull(result.StructuredContent);
        AssertMatchesJsonSchema(tool.ProtocolTool.OutputSchema.Value, result.StructuredContent);
    }

    [Fact]
    public async Task StructuredOutput_Enabled_VoidReturningTools_ReturnsExpectedSchema()
    {
        McpServerTool tool = McpServerTool.Create(() => { });
<<<<<<< HEAD
        var mockServer = new Mock<McpServer>();
        var request = new RequestContext<CallToolRequestParams>(mockServer.Object)
=======
        var mockServer = new Mock<IMcpServer>();
        var request = new RequestContext<CallToolRequestParams>(mockServer.Object, CreateTestJsonRpcRequest())
>>>>>>> d344c651
        {
            Params = new CallToolRequestParams { Name = "tool" },
        };

        var result = await tool.InvokeAsync(request, TestContext.Current.CancellationToken);

        Assert.Null(tool.ProtocolTool.OutputSchema);
        Assert.Null(result.StructuredContent);

        tool = McpServerTool.Create(() => Task.CompletedTask);
        request = new RequestContext<CallToolRequestParams>(mockServer.Object, CreateTestJsonRpcRequest())
        {
            Params = new CallToolRequestParams { Name = "tool" },
        };

        result = await tool.InvokeAsync(request, TestContext.Current.CancellationToken);

        Assert.Null(tool.ProtocolTool.OutputSchema);
        Assert.Null(result.StructuredContent);

        tool = McpServerTool.Create(() => default(ValueTask));
        request = new RequestContext<CallToolRequestParams>(mockServer.Object, CreateTestJsonRpcRequest())
        {
            Params = new CallToolRequestParams { Name = "tool" },
        };

        result = await tool.InvokeAsync(request, TestContext.Current.CancellationToken);

        Assert.Null(tool.ProtocolTool.OutputSchema);
        Assert.Null(result.StructuredContent);
    }

    [Theory]
    [MemberData(nameof(StructuredOutput_ReturnsExpectedSchema_Inputs))]
    public async Task StructuredOutput_Disabled_ReturnsExpectedSchema<T>(T value)
    {
        JsonSerializerOptions options = new() { TypeInfoResolver = new DefaultJsonTypeInfoResolver() };
        McpServerTool tool = McpServerTool.Create(() => value, new() { UseStructuredContent = false, SerializerOptions = options });
<<<<<<< HEAD
        var mockServer = new Mock<McpServer>();
        var request = new RequestContext<CallToolRequestParams>(mockServer.Object)
=======
        var mockServer = new Mock<IMcpServer>();
        var request = new RequestContext<CallToolRequestParams>(mockServer.Object, CreateTestJsonRpcRequest())
>>>>>>> d344c651
        {
            Params = new CallToolRequestParams { Name = "tool" },
        };

        var result = await tool.InvokeAsync(request, TestContext.Current.CancellationToken);

        Assert.Null(tool.ProtocolTool.OutputSchema);
        Assert.Null(result.StructuredContent);
    }

    [Theory]
    [InlineData(JsonNumberHandling.Strict)]
    [InlineData(JsonNumberHandling.AllowReadingFromString)]
    public async Task ToolWithNullableParameters_ReturnsExpectedSchema(JsonNumberHandling nunmberHandling)
    {
        JsonSerializerOptions options = new(JsonContext2.Default.Options) { NumberHandling = nunmberHandling };
        McpServerTool tool = McpServerTool.Create((int? x = 42, DateTimeOffset? y = null) => { }, new() { SerializerOptions = options });

        JsonElement expectedSchema = JsonDocument.Parse("""
            {
                "type": "object",
                "properties": {
                    "x": { "type": ["integer", "null"], "default": 42 },
                    "y": { "type": ["string", "null"], "format": "date-time", "default": null }
                }
            }
            """).RootElement;

        Assert.True(JsonElement.DeepEquals(expectedSchema, tool.ProtocolTool.InputSchema));
    }

    public static IEnumerable<object[]> StructuredOutput_ReturnsExpectedSchema_Inputs()
    {
        yield return new object[] { "string" };
        yield return new object[] { 42 };
        yield return new object[] { 3.14 };
        yield return new object[] { true };
        yield return new object[] { new() };
        yield return new object[] { new List<string> { "item1", "item2" } };
        yield return new object[] { new Dictionary<string, int> { ["key1"] = 1, ["key2"] = 2 } };
        yield return new object[] { new Person("John", 27) };
    }

    private sealed class MyService;

    private class DisposableToolType : IDisposable
    {
        public int Disposals { get; private set; }

        public void Dispose()
        {
            Disposals++;
        }

        public object InstanceMethod()
        {
            if (Disposals != 0)
            {
                throw new InvalidOperationException("Dispose was called");
            }

            return this;
        }

        public static object StaticMethod()
        {
            return "42";
        }
    }

    private class AsyncDisposableToolType : IAsyncDisposable
    {
        public int AsyncDisposals { get; private set; }

        public ValueTask DisposeAsync()
        {
            AsyncDisposals++;
            return default;
        }

        public object InstanceMethod()
        {
            if (AsyncDisposals != 0)
            {
                throw new InvalidOperationException("DisposeAsync was called");
            }

            return this;
        }
    }

    private class AsyncDisposableAndDisposableToolType : IAsyncDisposable, IDisposable
    {
        public AsyncDisposableAndDisposableToolType(MyService service)
        {
            Assert.NotNull(service);
        }

        [JsonPropertyOrder(0)]
        public int AsyncDisposals { get; private set; }

        [JsonPropertyOrder(1)]
        public int Disposals { get; private set; }

        public void Dispose()
        {
            Disposals++;
        }

        public ValueTask DisposeAsync()
        {
            AsyncDisposals++;
            return default;
        }

        public object InstanceMethod()
        {
            if (Disposals != 0)
            {
                throw new InvalidOperationException("Dispose was called");
            }

            if (AsyncDisposals != 0)
            {
                throw new InvalidOperationException("DisposeAsync was called");
            }

            return this;
        }
    }

    private static void AssertMatchesJsonSchema(JsonElement schemaDoc, JsonNode? value)
    {
        JsonSchema schema = JsonSerializer.Deserialize(schemaDoc, JsonContext2.Default.JsonSchema)!;
        EvaluationOptions options = new() { OutputFormat = OutputFormat.List };
        EvaluationResults results = schema.Evaluate(value, options);
        if (!results.IsValid)
        {
            IEnumerable<string> errors = results.Details
                .Where(d => d.HasErrors)
                .SelectMany(d => d.Errors!.Select(error => $"Path:${d.InstanceLocation} {error.Key}:{error.Value}"));

            throw new XunitException($"""
                Instance JSON document does not match the specified schema.
                Schema:
                {JsonSerializer.Serialize(schema)}
                Instance:
                {value?.ToJsonString() ?? "null"}
                Errors:
                {string.Join(Environment.NewLine, errors)}
                """);
        }
    }

    record Person(string Name, int Age);

    [JsonSourceGenerationOptions(PropertyNamingPolicy = JsonKnownNamingPolicy.CamelCase)]
    [JsonSerializable(typeof(DisposableToolType))]
    [JsonSerializable(typeof(AsyncDisposableToolType))]
    [JsonSerializable(typeof(AsyncDisposableAndDisposableToolType))]
    [JsonSerializable(typeof(JsonSchema))]
    [JsonSerializable(typeof(List<AIContent>))]
    [JsonSerializable(typeof(List<string>))]
    [JsonSerializable(typeof(int?))]
    [JsonSerializable(typeof(DateTimeOffset?))]
    partial class JsonContext2 : JsonSerializerContext;
}<|MERGE_RESOLUTION|>--- conflicted
+++ resolved
@@ -48,7 +48,7 @@
     }
 
     [Fact]
-    public async Task SupportsIMcpServer()
+    public async Task SupportsMcpServer()
     {
         Mock<McpServer> mockServer = new();
 
@@ -192,11 +192,7 @@
         }, new() { Services = services });
 
         var result = await tool.InvokeAsync(
-<<<<<<< HEAD
-            new RequestContext<CallToolRequestParams>(new Mock<McpServer>().Object),
-=======
-            new RequestContext<CallToolRequestParams>(new Mock<IMcpServer>().Object, CreateTestJsonRpcRequest()),
->>>>>>> d344c651
+            new RequestContext<CallToolRequestParams>(new Mock<McpServer>().Object, CreateTestJsonRpcRequest()),
             TestContext.Current.CancellationToken);
         Assert.Equal("42", (result.Content[0] as TextContentBlock)?.Text);
     }
@@ -211,11 +207,7 @@
             options);
 
         var result = await tool1.InvokeAsync(
-<<<<<<< HEAD
-            new RequestContext<CallToolRequestParams>(new Mock<McpServer>().Object),
-=======
-            new RequestContext<CallToolRequestParams>(new Mock<IMcpServer>().Object, CreateTestJsonRpcRequest()),
->>>>>>> d344c651
+            new RequestContext<CallToolRequestParams>(new Mock<McpServer>().Object, CreateTestJsonRpcRequest()),
             TestContext.Current.CancellationToken);
         Assert.Equal("""{"disposals":1}""", (result.Content[0] as TextContentBlock)?.Text);
     }
@@ -230,11 +222,7 @@
             options);
 
         var result = await tool1.InvokeAsync(
-<<<<<<< HEAD
-            new RequestContext<CallToolRequestParams>(new Mock<McpServer>().Object),
-=======
-            new RequestContext<CallToolRequestParams>(new Mock<IMcpServer>().Object, CreateTestJsonRpcRequest()),
->>>>>>> d344c651
+            new RequestContext<CallToolRequestParams>(new Mock<McpServer>().Object, CreateTestJsonRpcRequest()),
             TestContext.Current.CancellationToken);
         Assert.Equal("""{"asyncDisposals":1}""", (result.Content[0] as TextContentBlock)?.Text);
     }
@@ -253,11 +241,7 @@
             options);
 
         var result = await tool1.InvokeAsync(
-<<<<<<< HEAD
-            new RequestContext<CallToolRequestParams>(new Mock<McpServer>().Object) { Services = services },
-=======
-            new RequestContext<CallToolRequestParams>(new Mock<IMcpServer>().Object, CreateTestJsonRpcRequest()) { Services = services },
->>>>>>> d344c651
+            new RequestContext<CallToolRequestParams>(new Mock<McpServer>().Object, CreateTestJsonRpcRequest()) { Services = services },
             TestContext.Current.CancellationToken);
         Assert.Equal("""{"asyncDisposals":1,"disposals":0}""", (result.Content[0] as TextContentBlock)?.Text);
     }
@@ -452,7 +436,7 @@
     [Fact]
     public async Task SupportsSchemaCreateOptions()
     {
-        AIJsonSchemaCreateOptions schemaCreateOptions = new ()
+        AIJsonSchemaCreateOptions schemaCreateOptions = new()
         {
             TransformSchemaNode = (context, node) =>
             {
@@ -472,61 +456,14 @@
         );
     }
 
-<<<<<<< HEAD
-    [Fact]
-    public async Task ToolCallError_LogsErrorMessage()
-    {
-        // Arrange
-        var mockLoggerProvider = new MockLoggerProvider();
-        var loggerFactory = new LoggerFactory(new[] { mockLoggerProvider });
-        var services = new ServiceCollection();
-        services.AddSingleton<ILoggerFactory>(loggerFactory);
-        var serviceProvider = services.BuildServiceProvider();
-
-        var toolName = "tool-that-throws";
-        var exceptionMessage = "Test exception message";
-
-        McpServerTool tool = McpServerTool.Create(() =>
-        {
-            throw new InvalidOperationException(exceptionMessage);
-        }, new() { Name = toolName, Services = serviceProvider });
-
-        var mockServer = new Mock<McpServer>();
-        var request = new RequestContext<CallToolRequestParams>(mockServer.Object)
-        {
-            Params = new CallToolRequestParams { Name = toolName },
-            Services = serviceProvider
-        };
-
-        // Act
-        var result = await tool.InvokeAsync(request, TestContext.Current.CancellationToken);
-
-        // Assert
-        Assert.True(result.IsError);
-        Assert.Single(result.Content);
-        Assert.Equal($"An error occurred invoking '{toolName}'.", Assert.IsType<TextContentBlock>(result.Content[0]).Text);
-
-        var errorLog = Assert.Single(mockLoggerProvider.LogMessages, m => m.LogLevel == LogLevel.Error);
-        Assert.Equal($"\"{toolName}\" threw an unhandled exception.", errorLog.Message);
-        Assert.IsType<InvalidOperationException>(errorLog.Exception);
-        Assert.Equal(exceptionMessage, errorLog.Exception.Message);
-    }
-
-=======
->>>>>>> d344c651
     [Theory]
     [MemberData(nameof(StructuredOutput_ReturnsExpectedSchema_Inputs))]
     public async Task StructuredOutput_Enabled_ReturnsExpectedSchema<T>(T value)
     {
         JsonSerializerOptions options = new() { TypeInfoResolver = new DefaultJsonTypeInfoResolver() };
         McpServerTool tool = McpServerTool.Create(() => value, new() { Name = "tool", UseStructuredContent = true, SerializerOptions = options });
-<<<<<<< HEAD
         var mockServer = new Mock<McpServer>();
-        var request = new RequestContext<CallToolRequestParams>(mockServer.Object)
-=======
-        var mockServer = new Mock<IMcpServer>();
         var request = new RequestContext<CallToolRequestParams>(mockServer.Object, CreateTestJsonRpcRequest())
->>>>>>> d344c651
         {
             Params = new CallToolRequestParams { Name = "tool" },
         };
@@ -543,13 +480,8 @@
     public async Task StructuredOutput_Enabled_VoidReturningTools_ReturnsExpectedSchema()
     {
         McpServerTool tool = McpServerTool.Create(() => { });
-<<<<<<< HEAD
         var mockServer = new Mock<McpServer>();
-        var request = new RequestContext<CallToolRequestParams>(mockServer.Object)
-=======
-        var mockServer = new Mock<IMcpServer>();
         var request = new RequestContext<CallToolRequestParams>(mockServer.Object, CreateTestJsonRpcRequest())
->>>>>>> d344c651
         {
             Params = new CallToolRequestParams { Name = "tool" },
         };
@@ -588,13 +520,8 @@
     {
         JsonSerializerOptions options = new() { TypeInfoResolver = new DefaultJsonTypeInfoResolver() };
         McpServerTool tool = McpServerTool.Create(() => value, new() { UseStructuredContent = false, SerializerOptions = options });
-<<<<<<< HEAD
         var mockServer = new Mock<McpServer>();
-        var request = new RequestContext<CallToolRequestParams>(mockServer.Object)
-=======
-        var mockServer = new Mock<IMcpServer>();
         var request = new RequestContext<CallToolRequestParams>(mockServer.Object, CreateTestJsonRpcRequest())
->>>>>>> d344c651
         {
             Params = new CallToolRequestParams { Name = "tool" },
         };
