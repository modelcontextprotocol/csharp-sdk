﻿<Project Sdk="Microsoft.NET.Sdk">

  <PropertyGroup>
    <OutputType>Exe</OutputType>
    <TargetFrameworks>net9.0;net8.0</TargetFrameworks>
    <ImplicitUsings>enable</ImplicitUsings>
    <Nullable>enable</Nullable>

    <IsPackable>false</IsPackable>
    <IsTestProject>true</IsTestProject>
    <RootNamespace>ModelContextProtocol.Tests</RootNamespace>
  </PropertyGroup>

  <PropertyGroup Condition="'$(TargetFramework)' == 'net9.0'">
    <!-- For better test coverage, only disable reflection in one of the targets -->
    <JsonSerializerIsReflectionEnabledByDefault>false</JsonSerializerIsReflectionEnabledByDefault>
  </PropertyGroup>

  <PropertyGroup>
    <!-- Without this, tests are currently not showing results until all tests complete
         https://xunit.net/docs/getting-started/v3/microsoft-testing-platform
    -->
    <DisableTestingPlatformServerCapability>true</DisableTestingPlatformServerCapability>
  </PropertyGroup>

  <ItemGroup>
    <Compile Include="..\Common\**\*.cs" />
  </ItemGroup>

  <ItemGroup>
    <PackageReference Include="coverlet.collector">
      <IncludeAssets>runtime; build; native; contentfiles; analyzers; buildtransitive</IncludeAssets>
      <PrivateAssets>all</PrivateAssets>
    </PackageReference>
    <PackageReference Include="GitHubActionsTestLogger">
      <IncludeAssets>runtime; build; native; contentfiles; analyzers; buildtransitive</IncludeAssets>
      <PrivateAssets>all</PrivateAssets>
    </PackageReference>
    <PackageReference Include="Microsoft.Extensions.AI" />
    <PackageReference Include="Microsoft.Extensions.AI.OpenAI" />
    <PackageReference Include="Microsoft.Extensions.Logging" />
    <PackageReference Include="Microsoft.Extensions.Logging.Console" />
    <PackageReference Include="Microsoft.NET.Test.Sdk" />
    <PackageReference Include="Moq" />
    <PackageReference Include="OpenTelemetry" />
    <PackageReference Include="OpenTelemetry.Exporter.InMemory" />
    <PackageReference Include="System.Linq.AsyncEnumerable" />
<<<<<<< HEAD
=======
    <PackageReference Include="JsonSchema.Net" />
>>>>>>> b9b4a230
    <PackageReference Include="xunit.v3" />
    <PackageReference Include="xunit.runner.visualstudio">
      <IncludeAssets>runtime; build; native; contentfiles; analyzers; buildtransitive</IncludeAssets>
      <PrivateAssets>all</PrivateAssets>
    </PackageReference>
  </ItemGroup>

  <ItemGroup>
    <ProjectReference Include="..\..\src\ModelContextProtocol.Core\ModelContextProtocol.Core.csproj" />
    <ProjectReference Include="..\ModelContextProtocol.TestServer\ModelContextProtocol.TestServer.csproj" />
    <ProjectReference Include="..\..\samples\TestServerWithHosting\TestServerWithHosting.csproj" />
  </ItemGroup>

  <ItemGroup>
    <Content Condition="$([MSBuild]::IsOSPlatform('Windows'))" Include="$([System.IO.Path]::GetFullPath('$(ArtifactsBinDir)ModelContextProtocol.TestServer\$(Configuration)'))\$(TargetFramework)\TestServer.exe">
      <CopyToOutputDirectory>PreserveNewest</CopyToOutputDirectory>
    </Content>
    <Content Condition="$([MSBuild]::IsOSPlatform('Linux'))" Include="$([System.IO.Path]::GetFullPath('$(ArtifactsBinDir)ModelContextProtocol.TestServer\$(Configuration)'))\$(TargetFramework)\TestServer.dll">
      <CopyToOutputDirectory>PreserveNewest</CopyToOutputDirectory>
    </Content>
    <Content Condition="$([MSBuild]::IsOSPlatform('Windows'))" Include="$([System.IO.Path]::GetFullPath('$(ArtifactsBinDir)TestServerWithHosting\$(Configuration)'))\$(TargetFramework)\TestServerWithHosting.exe">
      <CopyToOutputDirectory>PreserveNewest</CopyToOutputDirectory>
    </Content>
    <Content Condition="$([MSBuild]::IsOSPlatform('Linux'))" Include="$([System.IO.Path]::GetFullPath('$(ArtifactsBinDir)TestServerWithHosting\$(Configuration)'))\$(TargetFramework)\TestServerWithHosting.dll">
      <CopyToOutputDirectory>PreserveNewest</CopyToOutputDirectory>
    </Content>
  </ItemGroup>

</Project><|MERGE_RESOLUTION|>--- conflicted
+++ resolved
@@ -45,10 +45,7 @@
     <PackageReference Include="OpenTelemetry" />
     <PackageReference Include="OpenTelemetry.Exporter.InMemory" />
     <PackageReference Include="System.Linq.AsyncEnumerable" />
-<<<<<<< HEAD
-=======
     <PackageReference Include="JsonSchema.Net" />
->>>>>>> b9b4a230
     <PackageReference Include="xunit.v3" />
     <PackageReference Include="xunit.runner.visualstudio">
       <IncludeAssets>runtime; build; native; contentfiles; analyzers; buildtransitive</IncludeAssets>
