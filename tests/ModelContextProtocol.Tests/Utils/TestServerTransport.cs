﻿using ModelContextProtocol.Protocol.Messages;
using ModelContextProtocol.Protocol.Transport;
using ModelContextProtocol.Protocol.Types;
using ModelContextProtocol.Utils.Json;
using System.Text.Json;
using System.Threading.Channels;

namespace ModelContextProtocol.Tests.Utils;

public class TestServerTransport : ITransport
{
    private readonly Channel<IJsonRpcMessage> _messageChannel;

    public bool IsConnected { get; set; }

    public ChannelReader<IJsonRpcMessage> MessageReader => _messageChannel;

    public List<IJsonRpcMessage> SentMessages { get; } = [];

    public Action<IJsonRpcMessage>? OnMessageSent { get; set; }

    public TestServerTransport()
    {
        _messageChannel = Channel.CreateUnbounded<IJsonRpcMessage>(new UnboundedChannelOptions
        {
            SingleReader = true,
            SingleWriter = true,
        });
        IsConnected = true;
    }

    public ValueTask DisposeAsync()
    {
        _messageChannel.Writer.TryComplete();
        IsConnected = false;
        return default;
    }

    public async Task SendMessageAsync(IJsonRpcMessage message, CancellationToken cancellationToken = default)
    {
        SentMessages.Add(message);
        if (message is JsonRpcRequest request)
        {
            if (request.Method == RequestMethods.RootsList)
                await ListRoots(request, cancellationToken);
            else if (request.Method == RequestMethods.SamplingCreateMessage)
                await Sampling(request, cancellationToken);
            else
                await WriteMessageAsync(request, cancellationToken);
        }
        else if (message is JsonRpcNotification notification)
        {
            await WriteMessageAsync(notification, cancellationToken);
        }

        OnMessageSent?.Invoke(message);
    }

    private async Task ListRoots(JsonRpcRequest request, CancellationToken cancellationToken)
    {
        await WriteMessageAsync(new JsonRpcResponse
        {
            Id = request.Id,
            Result = JsonSerializer.SerializeToNode(new ListRootsResult
            {
                Roots = []
            }, McpJsonUtilities.DefaultOptions),
        }, cancellationToken);
    }

    private async Task Sampling(JsonRpcRequest request, CancellationToken cancellationToken)
    {
        await WriteMessageAsync(new JsonRpcResponse
        {
            Id = request.Id,
<<<<<<< HEAD
            Result = JsonSerializer.SerializeToNode(new CreateMessageResult { Content = new(), Model = "model", Role = "role" }, McpJsonUtilities.DefaultOptions),
=======
            Result = JsonSerializer.SerializeToNode(new CreateMessageResult { Content = new(), Model = "model", Role = Role.User }),
>>>>>>> 45dcfe07
        }, cancellationToken);
    }

    private async Task WriteMessageAsync(IJsonRpcMessage message, CancellationToken cancellationToken = default)
    {
        await _messageChannel.Writer.WriteAsync(message, cancellationToken);
    }
}<|MERGE_RESOLUTION|>--- conflicted
+++ resolved
@@ -73,11 +73,7 @@
         await WriteMessageAsync(new JsonRpcResponse
         {
             Id = request.Id,
-<<<<<<< HEAD
-            Result = JsonSerializer.SerializeToNode(new CreateMessageResult { Content = new(), Model = "model", Role = "role" }, McpJsonUtilities.DefaultOptions),
-=======
-            Result = JsonSerializer.SerializeToNode(new CreateMessageResult { Content = new(), Model = "model", Role = Role.User }),
->>>>>>> 45dcfe07
+            Result = JsonSerializer.SerializeToNode(new CreateMessageResult { Content = new(), Model = "model", Role = Role.User }, McpJsonUtilities.DefaultOptions),
         }, cancellationToken);
     }
 
