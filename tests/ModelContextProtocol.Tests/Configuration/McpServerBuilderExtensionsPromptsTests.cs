--- conflicted
+++ resolved
@@ -238,11 +238,7 @@
         sc.AddMcpServer().WithPrompts(target);
 
         McpServerPrompt prompt = sc.BuildServiceProvider().GetServices<McpServerPrompt>().First(t => t.ProtocolPrompt.Name == "returns_string");
-<<<<<<< HEAD
-        var result = await prompt.GetAsync(new RequestContext<GetPromptRequestParams>(new Mock<McpServer>().Object)
-=======
-        var result = await prompt.GetAsync(new RequestContext<GetPromptRequestParams>(new Mock<IMcpServer>().Object, new JsonRpcRequest { Method = "test", Id = new RequestId("1") })
->>>>>>> d344c651
+        var result = await prompt.GetAsync(new RequestContext<GetPromptRequestParams>(new Mock<McpServer>().Object, new JsonRpcRequest { Method = "test", Id = new RequestId("1") })
         {
             Params = new GetPromptRequestParams
             {
