﻿using Microsoft.Extensions.AI;
using Microsoft.Extensions.DependencyInjection;
using Microsoft.Extensions.Options;
using ModelContextProtocol.Client;
using ModelContextProtocol.Protocol;
using ModelContextProtocol.Server;
using Moq;
using System.Collections;
using System.ComponentModel;
using System.Text.Json;
using System.Threading.Channels;
using static ModelContextProtocol.Tests.Configuration.McpServerBuilderExtensionsPromptsTests;

namespace ModelContextProtocol.Tests.Configuration;

public partial class McpServerBuilderExtensionsResourcesTests : ClientServerTestBase
{
    public McpServerBuilderExtensionsResourcesTests(ITestOutputHelper testOutputHelper)
        : base(testOutputHelper)
    {
    }

    protected override void ConfigureServices(ServiceCollection services, IMcpServerBuilder mcpServerBuilder)
    {
        mcpServerBuilder
                .WithListResourcesHandler(async (request, cancellationToken) =>
                    {
                        var cursor = request.Params?.Cursor;
                        switch (cursor)
                        {
                            case null:
                                return new()
                                {
                                    NextCursor = "abc",
                                    Resources = [new()
                                    {
                                        Name = "Resource1",
                                        Uri = "test://resource1",
                                    }],
                                };

                            case "abc":
                                return new()
                                {
                                    NextCursor = "def",
                                    Resources = [new()
                                    {
                                        Name = "Resource2",
                                        Uri = "test://resource2",
                                    }],
                                };

                            case "def":
                                return new()
                                {
                                    NextCursor = null,
                                    Resources = [new()
                                    {
                                        Name = "Resource3",
                                        Uri = "test://resource3",
                                    }],
                                };

                            default:
                                throw new McpException($"Unexpected cursor: '{cursor}'", McpErrorCode.InvalidParams);
                        }
                    })
                .WithListResourceTemplatesHandler(async (request, cancellationToken) =>
                    {
                        var cursor = request.Params?.Cursor;
                        switch (cursor)
                        {
                            case null:
                                return new()
                                {
                                    NextCursor = "abc",
                                    ResourceTemplates = [new()
                                    {
                                        Name = "ResourceTemplate1",
                                        UriTemplate = "test://resourceTemplate/{id}",
                                    }],
                                };
                            case "abc":
                                return new()
                                {
                                    NextCursor = null,
                                    ResourceTemplates = [new()
                                    {
                                        Name = "ResourceTemplate2",
                                        UriTemplate = "test://resourceTemplate2/{id}",
                                    }],
                                };
                            default:
                                throw new McpException($"Unexpected cursor: '{cursor}'", McpErrorCode.InvalidParams);
                        }
                    })
        .WithReadResourceHandler(async (request, cancellationToken) =>
        {
            switch (request.Params?.Uri)
            {
                case "test://Resource1":
                case "test://Resource2":
                case "test://Resource3":
                case "test://ResourceTemplate1":
                case "test://ResourceTemplate2":
                    return new ReadResourceResult
                    {
                        Contents = [new TextResourceContents { Text = request.Params?.Uri ?? "(null)" }]
                    };
            }

            throw new McpException($"Resource not found: {request.Params?.Uri}");
        })
        .WithResources<SimpleResources>();
    }

    [Fact]
    public void Adds_Resources_To_Server()
    {
        var serverOptions = ServiceProvider.GetRequiredService<IOptions<McpServerOptions>>().Value;
        var resources = serverOptions?.Capabilities?.Resources?.ResourceCollection;
        Assert.NotNull(resources);
        Assert.NotEmpty(resources);
    }

    [Fact]
    public async Task Can_List_And_Call_Registered_Resources()
    {
        await using McpClient client = await CreateMcpClientForServer();

        Assert.NotNull(client.ServerCapabilities.Resources);

        var resources = await client.ListResourcesAsync(TestContext.Current.CancellationToken);
        Assert.Equal(5, resources.Count);

        var resource = resources.First(t => t.Name == "some_neat_direct_resource");
        Assert.Equal("Some neat direct resource", resource.Description);

        var result = await resource.ReadAsync(cancellationToken: TestContext.Current.CancellationToken);
        Assert.NotNull(result);
        Assert.Single(result.Contents);
        Assert.Equal("This is a neat resource", Assert.IsType<TextResourceContents>(result.Contents[0]).Text);
    }

    [Fact]
    public async Task Can_List_And_Call_Registered_ResourceTemplates()
    {
        await using McpClient client = await CreateMcpClientForServer();

        var resources = await client.ListResourceTemplatesAsync(TestContext.Current.CancellationToken);
        Assert.Equal(3, resources.Count);

        var resource = resources.First(t => t.Name == "some_neat_templated_resource");
        Assert.Equal("Some neat resource with parameters", resource.Description);

        var result = await resource.ReadAsync(new Dictionary<string, object?>() { ["name"] = "hello" }, cancellationToken: TestContext.Current.CancellationToken);
        Assert.NotNull(result);
        Assert.Single(result.Contents);
        Assert.Equal("This is a neat resource with parameters: hello", Assert.IsType<TextResourceContents>(result.Contents[0]).Text);
    }

    [Fact]
    public async Task Can_Be_Notified_Of_Resource_Changes()
    {
        await using McpClient client = await CreateMcpClientForServer();

        var resources = await client.ListResourcesAsync(TestContext.Current.CancellationToken);
        Assert.Equal(5, resources.Count);

        Channel<JsonRpcNotification> listChanged = Channel.CreateUnbounded<JsonRpcNotification>();
        var notificationRead = listChanged.Reader.ReadAsync(TestContext.Current.CancellationToken);
        Assert.False(notificationRead.IsCompleted);

        var serverOptions = ServiceProvider.GetRequiredService<IOptions<McpServerOptions>>().Value;
        var serverResources = serverOptions.Capabilities?.Resources?.ResourceCollection;
        Assert.NotNull(serverResources);

        var newResource = McpServerResource.Create([McpServerResource(Name = "NewResource")] () => "42");
        await using (client.RegisterNotificationHandler("notifications/resources/list_changed", (notification, cancellationToken) =>
            {
                listChanged.Writer.TryWrite(notification);
                return default;
            }))
        {
            serverResources.Add(newResource);
            await notificationRead;

            resources = await client.ListResourcesAsync(TestContext.Current.CancellationToken);
            Assert.Equal(6, resources.Count);
            Assert.Contains(resources, t => t.Name == "NewResource");

            notificationRead = listChanged.Reader.ReadAsync(TestContext.Current.CancellationToken);
            Assert.False(notificationRead.IsCompleted);
            serverResources.Remove(newResource);
            await notificationRead;
        }

        resources = await client.ListResourcesAsync(TestContext.Current.CancellationToken);
        Assert.Equal(5, resources.Count);
        Assert.DoesNotContain(resources, t => t.Name == "NewResource");
    }

    [Fact]
    public async Task TitleAttributeProperty_PropagatedToTitle()
    {
        await using McpClient client = await CreateMcpClientForServer();

        var resources = await client.ListResourcesAsync(cancellationToken: TestContext.Current.CancellationToken);
        Assert.NotNull(resources);
        Assert.NotEmpty(resources);
        McpClientResource resource = resources.First(t => t.Name == "some_neat_direct_resource");
        Assert.Equal("This is a title", resource.Title);

        var resourceTemplates = await client.ListResourceTemplatesAsync(cancellationToken: TestContext.Current.CancellationToken);
        Assert.NotNull(resourceTemplates);
        Assert.NotEmpty(resourceTemplates);
        McpClientResourceTemplate resourceTemplate = resourceTemplates.First(t => t.Name == "some_neat_templated_resource");
        Assert.Equal("This is another title", resourceTemplate.Title);
    }

    [Fact]
    public async Task Throws_When_Resource_Fails()
    {
        await using McpClient client = await CreateMcpClientForServer();

        await Assert.ThrowsAsync<McpException>(async () => await client.ReadResourceAsync(
            $"resource://mcp/{nameof(SimpleResources.ThrowsException)}",
            cancellationToken: TestContext.Current.CancellationToken));
    }

    [Fact]
    public async Task Throws_Exception_On_Unknown_Resource()
    {
        await using McpClient client = await CreateMcpClientForServer();

        var e = await Assert.ThrowsAsync<McpException>(async () => await client.ReadResourceAsync(
            "test:///NotRegisteredResource",
            cancellationToken: TestContext.Current.CancellationToken));

        Assert.Contains("Resource not found", e.Message);
    }

    [Fact]
    public void WithResources_InvalidArgs_Throws()
    {
        IMcpServerBuilder builder = new ServiceCollection().AddMcpServer();

        Assert.Throws<ArgumentNullException>("resourceTemplates", () => builder.WithResources((IEnumerable<McpServerResource>)null!));
        Assert.Throws<ArgumentNullException>("resourceTemplateTypes", () => builder.WithResources((IEnumerable<Type>)null!));
        Assert.Throws<ArgumentNullException>("target", () => builder.WithResources<object>(target: null!));

        IMcpServerBuilder nullBuilder = null!;
        Assert.Throws<ArgumentNullException>("builder", () => nullBuilder.WithResources<object>());
        Assert.Throws<ArgumentNullException>("builder", () => nullBuilder.WithResources(new object()));
        Assert.Throws<ArgumentNullException>("builder", () => nullBuilder.WithResources(Array.Empty<Type>()));
        Assert.Throws<ArgumentNullException>("builder", () => nullBuilder.WithResourcesFromAssembly());
    }

    [Fact]
    public async Task WithResources_TargetInstance_UsesTarget()
    {
        ServiceCollection sc = new();

        var target = new ResourceWithId(new ObjectWithId() { Id = "42" });
        sc.AddMcpServer().WithResources(target);

        McpServerResource resource = sc.BuildServiceProvider().GetServices<McpServerResource>().First(t => t.ProtocolResource?.Name == "returns_string");
<<<<<<< HEAD
        var result = await resource.ReadAsync(new RequestContext<ReadResourceRequestParams>(new Mock<McpServer>().Object)
=======
        var result = await resource.ReadAsync(new RequestContext<ReadResourceRequestParams>(new Mock<IMcpServer>().Object, new JsonRpcRequest { Method = "test", Id = new RequestId("1") })
>>>>>>> d344c651
        {
            Params = new()
            {
                Uri = "returns://string"
            }
        }, TestContext.Current.CancellationToken);

        Assert.Equal(target.ReturnsString(), (result?.Contents[0] as TextResourceContents)?.Text);
    }

    [Fact]
    public async Task WithResources_TargetInstance_UsesEnumerableImplementation()
    {
        ServiceCollection sc = new();

        sc.AddMcpServer().WithResources(new MyResourceProvider());

        var resources = sc.BuildServiceProvider().GetServices<McpServerResource>().ToArray();
        Assert.Equal(2, resources.Length);
        Assert.Contains(resources, t => t.ProtocolResource?.Name == "Returns42");
        Assert.Contains(resources, t => t.ProtocolResource?.Name == "Returns43");
    }

    private sealed class MyResourceProvider : IEnumerable<McpServerResource>
    {
        public IEnumerator<McpServerResource> GetEnumerator()
        {
            yield return McpServerResource.Create(() => "42", new() { Name = "Returns42" });
            yield return McpServerResource.Create(() => "43", new() { Name = "Returns43" });
        }

        IEnumerator IEnumerable.GetEnumerator() => GetEnumerator();
    }

    [Fact]
    public void Empty_Enumerables_Is_Allowed()
    {
        IMcpServerBuilder builder = new ServiceCollection().AddMcpServer();

        builder.WithResources(resourceTemplates: Array.Empty<McpServerResource>()); // no exception
        builder.WithResources(resourceTemplateTypes: Array.Empty<Type>()); // no exception
        builder.WithResources<object>(); // no exception even though no resources exposed
        builder.WithResourcesFromAssembly(typeof(AIFunction).Assembly); // no exception even though no resources exposed
    }

    [Fact]
    public void Register_Resources_From_Current_Assembly()
    {
        ServiceCollection sc = new();
        sc.AddMcpServer().WithResourcesFromAssembly();
        IServiceProvider services = sc.BuildServiceProvider();

        Assert.Contains(services.GetServices<McpServerResource>(), t => t.ProtocolResource?.Uri == $"resource://mcp/some_neat_direct_resource");
        Assert.Contains(services.GetServices<McpServerResource>(), t => t.ProtocolResourceTemplate?.UriTemplate == $"resource://mcp/some_neat_templated_resource{{?name}}");
    }

    [Fact]
    public void Register_Resources_From_Multiple_Sources()
    {
        ServiceCollection sc = new();
        sc.AddMcpServer()
            .WithResources<SimpleResources>()
            .WithResources<MoreResources>()
            .WithResources([McpServerResource.Create(() => "42", new() { UriTemplate = "myResources:///returns42/{something}" })]);
        IServiceProvider services = sc.BuildServiceProvider();

        Assert.Contains(services.GetServices<McpServerResource>(), t => t.ProtocolResource?.Uri == $"resource://mcp/some_neat_direct_resource");
        Assert.Contains(services.GetServices<McpServerResource>(), t => t.ProtocolResourceTemplate?.UriTemplate == $"resource://mcp/some_neat_templated_resource{{?name}}");
        Assert.Contains(services.GetServices<McpServerResource>(), t => t.ProtocolResourceTemplate?.UriTemplate == $"resource://mcp/another_neat_direct_resource");
        Assert.Contains(services.GetServices<McpServerResource>(), t => t.ProtocolResourceTemplate.UriTemplate == "myResources:///returns42/{something}");
    }

    [McpServerResourceType]
    public sealed class SimpleResources
    {
        [McpServerResource(Title = "This is a title"), Description("Some neat direct resource")]
        public static string SomeNeatDirectResource() => "This is a neat resource";

        [McpServerResource(Title = "This is another title"), Description("Some neat resource with parameters")]
        public static string SomeNeatTemplatedResource(string name) => $"This is a neat resource with parameters: {name}";

        [McpServerResource]
        public static string ThrowsException() => throw new InvalidOperationException("uh oh");
    }

    [McpServerResourceType]
    public sealed class MoreResources
    {
        [McpServerResource, Description("Another neat direct resource")]
        public static string AnotherNeatDirectResource() => "This is a neat resource";
    }

    [McpServerResourceType]
    public sealed class ResourceWithId(ObjectWithId id)
    {
        [McpServerResource(UriTemplate = "returns://string")]
        public string ReturnsString() => $"Id: {id.Id}";
    }
}<|MERGE_RESOLUTION|>--- conflicted
+++ resolved
@@ -265,11 +265,7 @@
         sc.AddMcpServer().WithResources(target);
 
         McpServerResource resource = sc.BuildServiceProvider().GetServices<McpServerResource>().First(t => t.ProtocolResource?.Name == "returns_string");
-<<<<<<< HEAD
-        var result = await resource.ReadAsync(new RequestContext<ReadResourceRequestParams>(new Mock<McpServer>().Object)
-=======
-        var result = await resource.ReadAsync(new RequestContext<ReadResourceRequestParams>(new Mock<IMcpServer>().Object, new JsonRpcRequest { Method = "test", Id = new RequestId("1") })
->>>>>>> d344c651
+        var result = await resource.ReadAsync(new RequestContext<ReadResourceRequestParams>(new Mock<McpServer>().Object, new JsonRpcRequest { Method = "test", Id = new RequestId("1") })
         {
             Params = new()
             {
