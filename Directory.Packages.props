--- conflicted
+++ resolved
@@ -64,10 +64,6 @@
     <PackageVersion Include="Microsoft.Extensions.Logging.Console" Version="$(System10Version)" />
     <PackageVersion Include="Microsoft.Extensions.Options" Version="$(System10Version)" />
     <PackageVersion Include="Microsoft.Extensions.TimeProvider.Testing" Version="$(System10Version)" />
-<<<<<<< HEAD
-=======
-    <PackageVersion Include="Microsoft.NET.Test.Sdk" Version="18.0.1" />
->>>>>>> 4b132dc7
     <PackageVersion Include="Moq" Version="4.20.72" />
     <PackageVersion Include="OpenTelemetry" Version="1.14.0" />
     <PackageVersion Include="OpenTelemetry.Exporter.InMemory" Version="1.14.0" />
@@ -82,12 +78,7 @@
     <PackageVersion Include="Serilog.Sinks.File" Version="7.0.0" />
     <PackageVersion Include="Serilog" Version="4.3.0" />
     <PackageVersion Include="System.Linq.AsyncEnumerable" Version="$(System10Version)" />
-<<<<<<< HEAD
     <PackageVersion Include="xunit.v3.mtp-v2" Version="3.2.0" />
-=======
-    <PackageVersion Include="xunit.v3" Version="3.2.0" />
-    <PackageVersion Include="xunit.runner.visualstudio" Version="3.1.5" />
->>>>>>> 4b132dc7
     <PackageVersion Include="System.Net.Http" Version="4.3.4" />
     <PackageVersion Include="JsonSchema.Net" Version="7.4.0" />
   </ItemGroup>
