<Project>
  <PropertyGroup>
    <ManagePackageVersionsCentrally>true</ManagePackageVersionsCentrally>
    <System9Version>9.0.5</System9Version>
    <System10Version>10.0.0-preview.4.25258.110</System10Version>
    <MicrosoftExtensionsAIVersion>9.5.0</MicrosoftExtensionsAIVersion>
  </PropertyGroup>
  <!-- Product dependencies netstandard -->
  <ItemGroup Condition="'$(TargetFramework)' == 'netstandard2.0'">
<<<<<<< HEAD
    <PackageVersion Include="Microsoft.AspNetCore.Authentication.JwtBearer" Version="9.0.4" />
    <PackageVersion Include="Microsoft.Bcl.Memory" Version="9.0.4" />
    <PackageVersion Include="Microsoft.Extensions.Hosting.Abstractions" Version="8.0.0" />
=======
    <PackageVersion Include="Microsoft.Bcl.Memory" Version="$(System9Version)" />
    <PackageVersion Include="Microsoft.Extensions.Hosting.Abstractions" Version="8.0.1" />
>>>>>>> 57458241
    <PackageVersion Include="Microsoft.Extensions.Logging.Abstractions" Version="8.0.3" />
    <PackageVersion Include="System.IO.Pipelines" Version="8.0.0" />
    <PackageVersion Include="System.Text.Json" Version="8.0.5" />
    <PackageVersion Include="System.Threading.Channels" Version="8.0.0" />
  </ItemGroup>
  <!-- Product dependencies LTS -->
  <ItemGroup Condition="'$(TargetFramework)' == 'net8.0'">
<<<<<<< HEAD
    <PackageVersion Include="Microsoft.AspNetCore.Authentication.JwtBearer" Version="8.0.15" />
    <PackageVersion Include="Microsoft.Extensions.Hosting.Abstractions" Version="8.0.0" />
=======
    <PackageVersion Include="Microsoft.Extensions.Hosting.Abstractions" Version="8.0.1" />
>>>>>>> 57458241
    <PackageVersion Include="Microsoft.Extensions.Logging.Abstractions" Version="8.0.3" />
    <PackageVersion Include="System.IO.Pipelines" Version="8.0.0" />
  </ItemGroup>
  <!-- Product dependencies .NET 9 -->
  <ItemGroup Condition="'$(TargetFramework)' == 'net9.0'">
<<<<<<< HEAD
    <PackageVersion Include="Microsoft.AspNetCore.Authentication.JwtBearer" Version="9.0.4" />
    <PackageVersion Include="Microsoft.Extensions.Hosting.Abstractions" Version="9.0.4" />
    <PackageVersion Include="Microsoft.Extensions.Logging.Abstractions" Version="9.0.4" />
    <PackageVersion Include="Microsoft.IdentityModel.Tokens" Version="8.9.0" />
    <PackageVersion Include="System.IO.Pipelines" Version="9.0.4" />
=======
    <PackageVersion Include="Microsoft.Extensions.Hosting.Abstractions" Version="$(System9Version)" />
    <PackageVersion Include="Microsoft.Extensions.Logging.Abstractions" Version="$(System9Version)" />
    <PackageVersion Include="System.IO.Pipelines" Version="$(System9Version)" />
>>>>>>> 57458241
  </ItemGroup>
  <!-- Product dependencies shared -->
  <ItemGroup>
    <PackageVersion Include="Microsoft.Extensions.AI.Abstractions" Version="$(MicrosoftExtensionsAIVersion)" />
    <PackageVersion Include="Microsoft.Extensions.AI" Version="$(MicrosoftExtensionsAIVersion)" />
    <PackageVersion Include="System.Net.ServerSentEvents" Version="$(System10Version)" />
  </ItemGroup>
  <ItemGroup>
    <!-- Build Infra & Packaging -->
    <PackageVersion Include="Microsoft.SourceLink.GitHub" Version="8.0.0" />
    <!-- Testing dependencies -->
    <PackageVersion Include="Anthropic.SDK" Version="5.4.1" />
    <PackageVersion Include="coverlet.collector" Version="6.0.4">
      <IncludeAssets>runtime; build; native; contentfiles; analyzers; buildtransitive</IncludeAssets>
      <PrivateAssets>all</PrivateAssets>
    </PackageVersion>
    <PackageVersion Include="GitHubActionsTestLogger" Version="2.4.1" />
    <PackageVersion Include="Microsoft.Extensions.AI.OpenAI" Version="9.5.0-preview.1.25265.7" />
    <PackageVersion Include="Microsoft.Extensions.DependencyInjection" Version="$(System9Version)" />
    <PackageVersion Include="Microsoft.Extensions.Hosting" Version="$(System9Version)" />
    <PackageVersion Include="Microsoft.Extensions.Logging" Version="$(System9Version)" />
    <PackageVersion Include="Microsoft.Extensions.Logging.Console" Version="$(System9Version)" />
    <PackageVersion Include="Microsoft.Extensions.Options" Version="$(System9Version)" />
    <PackageVersion Include="Microsoft.Extensions.TimeProvider.Testing" Version="9.5.0" />
    <PackageVersion Include="Microsoft.NET.Test.Sdk" Version="17.14.0" />
    <PackageVersion Include="Moq" Version="4.20.72" />
<<<<<<< HEAD
    <PackageVersion Include="OpenTelemetry" Version="1.11.2" />
    <PackageVersion Include="OpenTelemetry.Exporter.InMemory" Version="1.11.2" />
    <PackageVersion Include="OpenTelemetry.Exporter.OpenTelemetryProtocol" Version="1.11.2" />
    <PackageVersion Include="OpenTelemetry.Instrumentation.Http " Version="1.11.0" />
    <PackageVersion Include="OpenTelemetry.Extensions.Hosting" Version="1.11.2" />
    <PackageVersion Include="OpenTelemetry.Instrumentation.AspNetCore" Version="1.11.1" />
=======
    <PackageVersion Include="OpenTelemetry" Version="1.12.0" />
    <PackageVersion Include="OpenTelemetry.Exporter.InMemory" Version="1.12.0" />
    <PackageVersion Include="OpenTelemetry.Exporter.OpenTelemetryProtocol" Version="1.12.0" />
    <PackageVersion Include="OpenTelemetry.Instrumentation.Http " Version="1.12.0" />
    <PackageVersion Include="OpenTelemetry.Extensions.Hosting" Version="1.12.0"  />
    <PackageVersion Include="OpenTelemetry.Instrumentation.AspNetCore" Version="1.12.0"  />
>>>>>>> 57458241
    <PackageVersion Include="Serilog.Extensions.Hosting" Version="9.0.0" />
    <PackageVersion Include="Serilog.Extensions.Logging" Version="9.0.1" />
    <PackageVersion Include="Serilog.Sinks.Console" Version="6.0.0" />
    <PackageVersion Include="Serilog.Sinks.Debug" Version="3.0.0" />
    <PackageVersion Include="Serilog.Sinks.File" Version="7.0.0" />
    <PackageVersion Include="Serilog" Version="4.3.0" />
    <PackageVersion Include="System.Linq.AsyncEnumerable" Version="$(System10Version)" />
    <PackageVersion Include="xunit.v3" Version="2.0.2" />
    <PackageVersion Include="xunit.runner.visualstudio" Version="3.1.0" />
    <PackageVersion Include="System.Net.Http" Version="4.3.4" />
  </ItemGroup>
</Project><|MERGE_RESOLUTION|>--- conflicted
+++ resolved
@@ -7,14 +7,9 @@
   </PropertyGroup>
   <!-- Product dependencies netstandard -->
   <ItemGroup Condition="'$(TargetFramework)' == 'netstandard2.0'">
-<<<<<<< HEAD
     <PackageVersion Include="Microsoft.AspNetCore.Authentication.JwtBearer" Version="9.0.4" />
     <PackageVersion Include="Microsoft.Bcl.Memory" Version="9.0.4" />
     <PackageVersion Include="Microsoft.Extensions.Hosting.Abstractions" Version="8.0.0" />
-=======
-    <PackageVersion Include="Microsoft.Bcl.Memory" Version="$(System9Version)" />
-    <PackageVersion Include="Microsoft.Extensions.Hosting.Abstractions" Version="8.0.1" />
->>>>>>> 57458241
     <PackageVersion Include="Microsoft.Extensions.Logging.Abstractions" Version="8.0.3" />
     <PackageVersion Include="System.IO.Pipelines" Version="8.0.0" />
     <PackageVersion Include="System.Text.Json" Version="8.0.5" />
@@ -22,28 +17,18 @@
   </ItemGroup>
   <!-- Product dependencies LTS -->
   <ItemGroup Condition="'$(TargetFramework)' == 'net8.0'">
-<<<<<<< HEAD
     <PackageVersion Include="Microsoft.AspNetCore.Authentication.JwtBearer" Version="8.0.15" />
-    <PackageVersion Include="Microsoft.Extensions.Hosting.Abstractions" Version="8.0.0" />
-=======
     <PackageVersion Include="Microsoft.Extensions.Hosting.Abstractions" Version="8.0.1" />
->>>>>>> 57458241
     <PackageVersion Include="Microsoft.Extensions.Logging.Abstractions" Version="8.0.3" />
     <PackageVersion Include="System.IO.Pipelines" Version="8.0.0" />
   </ItemGroup>
   <!-- Product dependencies .NET 9 -->
   <ItemGroup Condition="'$(TargetFramework)' == 'net9.0'">
-<<<<<<< HEAD
     <PackageVersion Include="Microsoft.AspNetCore.Authentication.JwtBearer" Version="9.0.4" />
-    <PackageVersion Include="Microsoft.Extensions.Hosting.Abstractions" Version="9.0.4" />
-    <PackageVersion Include="Microsoft.Extensions.Logging.Abstractions" Version="9.0.4" />
     <PackageVersion Include="Microsoft.IdentityModel.Tokens" Version="8.9.0" />
-    <PackageVersion Include="System.IO.Pipelines" Version="9.0.4" />
-=======
     <PackageVersion Include="Microsoft.Extensions.Hosting.Abstractions" Version="$(System9Version)" />
     <PackageVersion Include="Microsoft.Extensions.Logging.Abstractions" Version="$(System9Version)" />
     <PackageVersion Include="System.IO.Pipelines" Version="$(System9Version)" />
->>>>>>> 57458241
   </ItemGroup>
   <!-- Product dependencies shared -->
   <ItemGroup>
@@ -70,21 +55,12 @@
     <PackageVersion Include="Microsoft.Extensions.TimeProvider.Testing" Version="9.5.0" />
     <PackageVersion Include="Microsoft.NET.Test.Sdk" Version="17.14.0" />
     <PackageVersion Include="Moq" Version="4.20.72" />
-<<<<<<< HEAD
-    <PackageVersion Include="OpenTelemetry" Version="1.11.2" />
-    <PackageVersion Include="OpenTelemetry.Exporter.InMemory" Version="1.11.2" />
-    <PackageVersion Include="OpenTelemetry.Exporter.OpenTelemetryProtocol" Version="1.11.2" />
-    <PackageVersion Include="OpenTelemetry.Instrumentation.Http " Version="1.11.0" />
-    <PackageVersion Include="OpenTelemetry.Extensions.Hosting" Version="1.11.2" />
-    <PackageVersion Include="OpenTelemetry.Instrumentation.AspNetCore" Version="1.11.1" />
-=======
     <PackageVersion Include="OpenTelemetry" Version="1.12.0" />
     <PackageVersion Include="OpenTelemetry.Exporter.InMemory" Version="1.12.0" />
     <PackageVersion Include="OpenTelemetry.Exporter.OpenTelemetryProtocol" Version="1.12.0" />
     <PackageVersion Include="OpenTelemetry.Instrumentation.Http " Version="1.12.0" />
     <PackageVersion Include="OpenTelemetry.Extensions.Hosting" Version="1.12.0"  />
     <PackageVersion Include="OpenTelemetry.Instrumentation.AspNetCore" Version="1.12.0"  />
->>>>>>> 57458241
     <PackageVersion Include="Serilog.Extensions.Hosting" Version="9.0.0" />
     <PackageVersion Include="Serilog.Extensions.Logging" Version="9.0.1" />
     <PackageVersion Include="Serilog.Sinks.Console" Version="6.0.0" />
