--- conflicted
+++ resolved
@@ -9,11 +9,8 @@
     .WithHttpTransport()
     .WithTools<EchoTool>()
     .WithTools<SampleLlmTool>()
-<<<<<<< HEAD
+    .WithResources<SimpleResourceType>();
     .WithTools<WeatherTools>();
-=======
-    .WithResources<SimpleResourceType>();
->>>>>>> cd8e5d5f
 
 builder.Services.AddOpenTelemetry()
     .WithTracing(b => b.AddSource("*")
