﻿using Anthropic.SDK;
using Microsoft.Extensions.AI;
using Microsoft.Extensions.Configuration;
using Microsoft.Extensions.Hosting;
using ModelContextProtocol.Client;
using System.Diagnostics;
using System.Runtime.CompilerServices;
using System.Text;

var builder = Host.CreateApplicationBuilder(args);

builder.Configuration
    .AddEnvironmentVariables()
    .AddUserSecrets<Program>();

IClientTransport clientTransport;
var (command, arguments) = GetCommandAndArguments(args);

if (command == "http")
{
<<<<<<< HEAD
    Name = "Demo Server",
    Command = command,
    Arguments = arguments,
});

await using var mcpClient = await McpClient.CreateAsync(clientTransport);
=======
    // make sure AspNetCoreMcpServer is running
    clientTransport = new SseClientTransport(new()
    {
        Endpoint = new Uri("http://localhost:3001")
    });
}
else
{
    clientTransport = new StdioClientTransport(new()
    {
        Name = "Demo Server",
        Command = command,
        Arguments = arguments,
    });
}
await using var mcpClient = await McpClientFactory.CreateAsync(clientTransport!);
>>>>>>> 0cf449ea

var tools = await mcpClient.ListToolsAsync();
foreach (var tool in tools)
{
    Console.WriteLine($"Connected to server with tools: {tool.Name}");
}

using var anthropicClient = new AnthropicClient(new APIAuthentication(builder.Configuration["ANTHROPIC_API_KEY"]))
    .Messages
    .AsBuilder()
    .UseFunctionInvocation()
    .Build();

var options = new ChatOptions
{
    MaxOutputTokens = 1000,
    ModelId = "claude-3-5-sonnet-20241022",
    Tools = [.. tools]
};

Console.ForegroundColor = ConsoleColor.Green;
Console.WriteLine("MCP Client Started!");
Console.ResetColor();

var messages = new List<ChatMessage>();
var sb = new StringBuilder();

PromptForInput();
while(Console.ReadLine() is string query && !"exit".Equals(query, StringComparison.OrdinalIgnoreCase))
{
    if (string.IsNullOrWhiteSpace(query))
    {
        PromptForInput();
        continue;
    }

    messages.Add(new ChatMessage(ChatRole.User, query));
    await foreach (var message in anthropicClient.GetStreamingResponseAsync(messages, options))
    {
        Console.Write(message);
        sb.Append(message.ToString());
    }

    Console.WriteLine();
    sb.AppendLine();
    messages.Add(new ChatMessage(ChatRole.Assistant, sb.ToString()));
    sb.Clear();

    PromptForInput();
}

static void PromptForInput()
{
    Console.WriteLine("Enter a command (or 'exit' to quit):");
    Console.ForegroundColor = ConsoleColor.Cyan;
    Console.Write("> ");
    Console.ResetColor();
}

/// <summary>
/// Determines the command (executable) to run and the script/path to pass to it. This allows different
/// languages/runtime environments to be used as the MCP server.
/// </summary>
/// <remarks>
/// This method uses the file extension of the first argument to determine the command, if it's py, it'll run python,
/// if it's js, it'll run node, if it's a directory or a csproj file, it'll run dotnet.
///
/// If no arguments are provided, it defaults to running the QuickstartWeatherServer project from the current repo.
///
/// This method would only be required if you're creating a generic client, such as we use for the quickstart.
/// </remarks>
static (string command, string[] arguments) GetCommandAndArguments(string[] args)
{
    return args switch
    {
        [var mode] when mode.Equals("http", StringComparison.OrdinalIgnoreCase) => ("http", args),
        [var script] when script.EndsWith(".py") => ("python", args),
        [var script] when script.EndsWith(".js") => ("node", args),
        [var script] when Directory.Exists(script) || (File.Exists(script) && script.EndsWith(".csproj")) => ("dotnet", ["run", "--project", script]),
        _ => ("dotnet", ["run", "--project", Path.Combine(GetCurrentSourceDirectory(), "../QuickstartWeatherServer")])
    };
}

static string GetCurrentSourceDirectory([CallerFilePath] string? currentFile = null)
{
    Debug.Assert(!string.IsNullOrWhiteSpace(currentFile));
    return Path.GetDirectoryName(currentFile) ?? throw new InvalidOperationException("Unable to determine source directory.");
}<|MERGE_RESOLUTION|>--- conflicted
+++ resolved
@@ -18,14 +18,6 @@
 
 if (command == "http")
 {
-<<<<<<< HEAD
-    Name = "Demo Server",
-    Command = command,
-    Arguments = arguments,
-});
-
-await using var mcpClient = await McpClient.CreateAsync(clientTransport);
-=======
     // make sure AspNetCoreMcpServer is running
     clientTransport = new SseClientTransport(new()
     {
@@ -41,8 +33,7 @@
         Arguments = arguments,
     });
 }
-await using var mcpClient = await McpClientFactory.CreateAsync(clientTransport!);
->>>>>>> 0cf449ea
+await using var mcpClient = await McpClient.CreateAsync(clientTransport!);
 
 var tools = await mcpClient.ListToolsAsync();
 foreach (var tool in tools)
@@ -71,7 +62,7 @@
 var sb = new StringBuilder();
 
 PromptForInput();
-while(Console.ReadLine() is string query && !"exit".Equals(query, StringComparison.OrdinalIgnoreCase))
+while (Console.ReadLine() is string query && !"exit".Equals(query, StringComparison.OrdinalIgnoreCase))
 {
     if (string.IsNullOrWhiteSpace(query))
     {
