﻿using Anthropic.SDK;
using Microsoft.Extensions.AI;
using Microsoft.Extensions.Configuration;
using Microsoft.Extensions.Hosting;
using ModelContextProtocol.Client;
<<<<<<< HEAD
using System.Diagnostics.CodeAnalysis;
using System.Runtime.Intrinsics.X86;
using System.Text;
=======
using System.Diagnostics;
using System.Runtime.CompilerServices;
>>>>>>> cd8e5d5f

var builder = Host.CreateApplicationBuilder(args);

builder.Configuration
    .AddEnvironmentVariables()
    .AddUserSecrets<Program>();

var (command, arguments) = GetCommandAndArguments(args);
IClientTransport? clientTransport = null;
if (command == "http")
{
    // make sure AspNetCoreSseServer is running
    clientTransport = new SseClientTransport(new SseClientTransportOptions { Endpoint = new Uri("https://localhost:7133"), UseStreamableHttp = true });
}
else
{
    clientTransport = new StdioClientTransport(new()
    {
        Name = "Demo Server",
        Command = command,
        Arguments = arguments,
    });
}
await using var mcpClient = await McpClientFactory.CreateAsync(clientTransport!);

var tools = await mcpClient.ListToolsAsync();
foreach (var tool in tools)
{
    Console.WriteLine($"Connected to server with tools: {tool.Name}");
}

using var anthropicClient = new AnthropicClient(new APIAuthentication(builder.Configuration["ANTHROPIC_API_KEY"]))
    .Messages
    .AsBuilder()
    .UseFunctionInvocation()
    .Build();

var options = new ChatOptions
{
    MaxOutputTokens = 1000,
    ModelId = "claude-3-5-sonnet-20241022",
    Tools = [.. tools]
};

Console.ForegroundColor = ConsoleColor.Green;
Console.WriteLine("MCP Client Started!");
Console.ResetColor();
var messages = new List<ChatMessage>();
PromptForInput();
while(Console.ReadLine() is string query && !"exit".Equals(query, StringComparison.OrdinalIgnoreCase))
{
    if (string.IsNullOrWhiteSpace(query))
    {
        PromptForInput();
        continue;
    }
    messages.Add(new ChatMessage(ChatRole.User, query));
    var sb = new StringBuilder();
    await foreach (var message in anthropicClient.GetStreamingResponseAsync(messages, options))
    {
        Console.Write(message);
        sb.AppendLine(message.ToString());
    }
    messages.Add(new ChatMessage(ChatRole.Assistant, sb.ToString()));
    Console.WriteLine();

    PromptForInput();
    
}

static void PromptForInput()
{
    Console.WriteLine("Enter a command (or 'exit' to quit):");
    Console.ForegroundColor = ConsoleColor.Cyan;
    Console.Write("> ");
    Console.ResetColor();
}

/// <summary>
/// Determines the command (executable) to run and the script/path to pass to it. This allows different
/// languages/runtime environments to be used as the MCP server.
/// </summary>
/// <remarks>
/// This method uses the file extension of the first argument to determine the command, if it's py, it'll run python,
/// if it's js, it'll run node, if it's a directory or a csproj file, it'll run dotnet.
/// 
/// If no arguments are provided, it defaults to running the QuickstartWeatherServer project from the current repo.
/// 
/// This method would only be required if you're creating a generic client, such as we use for the quickstart.
/// </remarks>
static (string command, string[] arguments) GetCommandAndArguments(string[] args)
{
    return args switch
    {
        [var script] when script.EndsWith(".py") => ("python", args),
        [var script] when script.EndsWith(".js") => ("node", args),
<<<<<<< HEAD
        [var script] when Directory.Exists(script) || (File.Exists(script) && script.EndsWith(".csproj")) => ("dotnet", ["run", "--project", script, "--no-build"]),
        [var script] when script.Equals("http", StringComparison.OrdinalIgnoreCase) => ("http", args),
        _ => ("dotnet", ["run", "--project", "../../../../QuickstartWeatherServer", "--no-build"])
    };
}
=======
        [var script] when Directory.Exists(script) || (File.Exists(script) && script.EndsWith(".csproj")) => ("dotnet", ["run", "--project", script]),
        _ => ("dotnet", ["run", "--project", Path.Combine(GetCurrentSourceDirectory(), "../QuickstartWeatherServer")])
    };
}

static string GetCurrentSourceDirectory([CallerFilePath] string? currentFile = null)
{
    Debug.Assert(!string.IsNullOrWhiteSpace(currentFile));
    return Path.GetDirectoryName(currentFile) ?? throw new InvalidOperationException("Unable to determine source directory.");
}
>>>>>>> cd8e5d5f
<|MERGE_RESOLUTION|>--- conflicted
+++ resolved
@@ -3,14 +3,8 @@
 using Microsoft.Extensions.Configuration;
 using Microsoft.Extensions.Hosting;
 using ModelContextProtocol.Client;
-<<<<<<< HEAD
-using System.Diagnostics.CodeAnalysis;
-using System.Runtime.Intrinsics.X86;
-using System.Text;
-=======
 using System.Diagnostics;
 using System.Runtime.CompilerServices;
->>>>>>> cd8e5d5f
 
 var builder = Host.CreateApplicationBuilder(args);
 
@@ -107,13 +101,7 @@
     {
         [var script] when script.EndsWith(".py") => ("python", args),
         [var script] when script.EndsWith(".js") => ("node", args),
-<<<<<<< HEAD
-        [var script] when Directory.Exists(script) || (File.Exists(script) && script.EndsWith(".csproj")) => ("dotnet", ["run", "--project", script, "--no-build"]),
         [var script] when script.Equals("http", StringComparison.OrdinalIgnoreCase) => ("http", args),
-        _ => ("dotnet", ["run", "--project", "../../../../QuickstartWeatherServer", "--no-build"])
-    };
-}
-=======
         [var script] when Directory.Exists(script) || (File.Exists(script) && script.EndsWith(".csproj")) => ("dotnet", ["run", "--project", script]),
         _ => ("dotnet", ["run", "--project", Path.Combine(GetCurrentSourceDirectory(), "../QuickstartWeatherServer")])
     };
@@ -123,5 +111,4 @@
 {
     Debug.Assert(!string.IsNullOrWhiteSpace(currentFile));
     return Path.GetDirectoryName(currentFile) ?? throw new InvalidOperationException("Unable to determine source directory.");
-}
->>>>>>> cd8e5d5f
+}